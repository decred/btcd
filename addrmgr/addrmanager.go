// Copyright (c) 2013-2014 The btcsuite developers
// Copyright (c) 2015-2016 The Decred developers
// Use of this source code is governed by an ISC
// license that can be found in the LICENSE file.

package addrmgr

import (
	"container/list"
	crand "crypto/rand" // for seeding
	"encoding/base32"
	"encoding/binary"
	"encoding/json"
	"fmt"
	"io"
	"math/rand"
	"net"
	"os"
	"path/filepath"
	"strconv"
	"strings"
	"sync"
	"sync/atomic"
	"time"

<<<<<<< HEAD
	"github.com/decred/dcrd/chaincfg/chainhash"
	"github.com/decred/dcrd/wire"
=======
	"github.com/btcsuite/btcd/chaincfg/chainhash"
	"github.com/btcsuite/btcd/wire"
>>>>>>> bd4e64d1
)

// AddrManager provides a concurrency safe address manager for caching potential
// peers on the decred network.
type AddrManager struct {
	mtx            sync.Mutex
	peersFile      string
	lookupFunc     func(string) ([]net.IP, error)
	rand           *rand.Rand
	key            [32]byte
	addrIndex      map[string]*KnownAddress // address key to ka for all addrs.
	addrNew        [newBucketCount]map[string]*KnownAddress
	addrTried      [triedBucketCount]*list.List
	started        int32
	shutdown       int32
	wg             sync.WaitGroup
	quit           chan struct{}
	nTried         int
	nNew           int
	lamtx          sync.Mutex
	localAddresses map[string]*localAddress
}

type serializedKnownAddress struct {
	Addr        string
	Src         string
	Attempts    int
	TimeStamp   int64
	LastAttempt int64
	LastSuccess int64
	// no refcount or tried, that is available from context.
}

type serializedAddrManager struct {
	Version      int
	Key          [32]byte
	Addresses    []*serializedKnownAddress
	NewBuckets   [newBucketCount][]string // string is NetAddressKey
	TriedBuckets [triedBucketCount][]string
}

type localAddress struct {
	na    *wire.NetAddress
	score AddressPriority
}

// AddressPriority type is used to describe the hierarchy of local address
// discovery methods.
type AddressPriority int

const (
	// InterfacePrio signifies the address is on a local interface
	InterfacePrio AddressPriority = iota

	// BoundPrio signifies the address has been explicitly bounded to.
	BoundPrio

	// UpnpPrio signifies the address was obtained from UPnP.
	UpnpPrio

	// HTTPPrio signifies the address was obtained from an external HTTP service.
	HTTPPrio

	// ManualPrio signifies the address was provided by --externalip.
	ManualPrio
)

const (
	// needAddressThreshold is the number of addresses under which the
	// address manager will claim to need more addresses.
	needAddressThreshold = 1000

	newAddressBufferSize = 50

	// dumpAddressInterval is the interval used to dump the address
	// cache to disk for future use.
	dumpAddressInterval = time.Minute * 10

	// triedBucketSize is the maximum number of addresses in each
	// tried address bucket.
	triedBucketSize = 256

	// triedBucketCount is the number of buckets we split tried
	// addresses over.
	triedBucketCount = 64

	// newBucketSize is the maximum number of addresses in each new address
	// bucket.
	newBucketSize = 64

	// newBucketCount is the number of buckets that we spread new addresses
	// over.
	newBucketCount = 1024

	// triedBucketsPerGroup is the number of tried buckets over which an
	// address group will be spread.
	triedBucketsPerGroup = 8

	// newBucketsPerGroup is the number of new buckets over which an
	// source address group will be spread.
	newBucketsPerGroup = 64

	// newBucketsPerAddress is the number of buckets a frequently seen new
	// address may end up in.
	newBucketsPerAddress = 8

	// numMissingDays is the number of days before which we assume an
	// address has vanished if we have not seen it announced  in that long.
	numMissingDays = 30

	// numRetries is the number of tried without a single success before
	// we assume an address is bad.
	numRetries = 3

	// maxFailures is the maximum number of failures we will accept without
	// a success before considering an address bad.
	maxFailures = 10

	// minBadDays is the number of days since the last success before we
	// will consider evicting an address.
	minBadDays = 7

	// getAddrMax is the most addresses that we will send in response
	// to a getAddr (in practise the most addresses we will return from a
	// call to AddressCache()).
	getAddrMax = 2500

	// getAddrPercent is the percentage of total addresses known that we
	// will share with a call to AddressCache.
	getAddrPercent = 23

	// serialisationVersion is the current version of the on-disk format.
	serialisationVersion = 1
)

// updateAddress is a helper function to either update an address already known
// to the address manager, or to add the address if not already known.
func (a *AddrManager) updateAddress(netAddr, srcAddr *wire.NetAddress) {
	// Filter out non-routable addresses. Note that non-routable
	// also includes invalid and local addresses.
	if !IsRoutable(netAddr) {
		return
	}

	addr := NetAddressKey(netAddr)
	ka := a.find(netAddr)
	if ka != nil {
		// TODO(oga) only update addresses periodically.
		// Update the last seen time and services.
		// note that to prevent causing excess garbage on getaddr
		// messages the netaddresses in addrmaanger are *immutable*,
		// if we need to change them then we replace the pointer with a
		// new copy so that we don't have to copy every na for getaddr.
		if netAddr.Timestamp.After(ka.na.Timestamp) ||
			(ka.na.Services&netAddr.Services) !=
				netAddr.Services {

			naCopy := *ka.na
			naCopy.Timestamp = netAddr.Timestamp
			naCopy.AddService(netAddr.Services)
			ka.na = &naCopy
		}

		// If already in tried, we have nothing to do here.
		if ka.tried {
			return
		}

		// Already at our max?
		if ka.refs == newBucketsPerAddress {
			return
		}

		// The more entries we have, the less likely we are to add more.
		// likelihood is 2N.
		factor := int32(2 * ka.refs)
		if a.rand.Int31n(factor) != 0 {
			return
		}
	} else {
		// Make a copy of the net address to avoid races since it is
		// updated elsewhere in the addrmanager code and would otherwise
		// change the actual netaddress on the peer.
		netAddrCopy := *netAddr
		ka = &KnownAddress{na: &netAddrCopy, srcAddr: srcAddr}
		a.addrIndex[addr] = ka
		a.nNew++
		// XXX time penalty?
	}

	bucket := a.getNewBucket(netAddr, srcAddr)

	// Already exists?
	if _, ok := a.addrNew[bucket][addr]; ok {
		return
	}

	// Enforce max addresses.
	if len(a.addrNew[bucket]) > newBucketSize {
		log.Tracef("new bucket is full, expiring old")
		a.expireNew(bucket)
	}

	// Add to new bucket.
	ka.refs++
	a.addrNew[bucket][addr] = ka

	log.Tracef("Added new address %s for a total of %d addresses", addr,
		a.nTried+a.nNew)
}

// expireNew makes space in the new buckets by expiring the really bad entries.
// If no bad entries are available we look at a few and remove the oldest.
func (a *AddrManager) expireNew(bucket int) {
	// First see if there are any entries that are so bad we can just throw
	// them away. otherwise we throw away the oldest entry in the cache.
	// Bitcoind here chooses four random and just throws the oldest of
	// those away, but we keep track of oldest in the initial traversal and
	// use that information instead.
	var oldest *KnownAddress
	for k, v := range a.addrNew[bucket] {
		if v.isBad() {
			log.Tracef("expiring bad address %v", k)
			delete(a.addrNew[bucket], k)
			v.refs--
			if v.refs == 0 {
				a.nNew--
				delete(a.addrIndex, k)
			}
			continue
		}
		if oldest == nil {
			oldest = v
		} else if !v.na.Timestamp.After(oldest.na.Timestamp) {
			oldest = v
		}
	}

	if oldest != nil {
		key := NetAddressKey(oldest.na)
		log.Tracef("expiring oldest address %v", key)

		delete(a.addrNew[bucket], key)
		oldest.refs--
		if oldest.refs == 0 {
			a.nNew--
			delete(a.addrIndex, key)
		}
	}
}

// pickTried selects an address from the tried bucket to be evicted.
// We just choose the eldest. Bitcoind selects 4 random entries and throws away
// the older of them.
func (a *AddrManager) pickTried(bucket int) *list.Element {
	var oldest *KnownAddress
	var oldestElem *list.Element
	for e := a.addrTried[bucket].Front(); e != nil; e = e.Next() {
		ka := e.Value.(*KnownAddress)
		if oldest == nil || oldest.na.Timestamp.After(ka.na.Timestamp) {
			oldestElem = e
			oldest = ka
		}

	}
	return oldestElem
}

func (a *AddrManager) getNewBucket(netAddr, srcAddr *wire.NetAddress) int {
	// bitcoind:
	// doublesha256(key + sourcegroup + int64(doublesha256(key + group
	// + sourcegroup))%bucket_per_source_group) % num_new_buckets

	data1 := []byte{}
	data1 = append(data1, a.key[:]...)
	data1 = append(data1, []byte(GroupKey(netAddr))...)
	data1 = append(data1, []byte(GroupKey(srcAddr))...)
<<<<<<< HEAD
	hash1 := chainhash.HashFuncB(data1)
=======
	hash1 := chainhash.DoubleHashB(data1)
>>>>>>> bd4e64d1
	hash64 := binary.LittleEndian.Uint64(hash1)
	hash64 %= newBucketsPerGroup
	var hashbuf [8]byte
	binary.LittleEndian.PutUint64(hashbuf[:], hash64)
	data2 := []byte{}
	data2 = append(data2, a.key[:]...)
	data2 = append(data2, GroupKey(srcAddr)...)
	data2 = append(data2, hashbuf[:]...)

<<<<<<< HEAD
	hash2 := chainhash.HashFuncB(data2)
=======
	hash2 := chainhash.DoubleHashB(data2)
>>>>>>> bd4e64d1
	return int(binary.LittleEndian.Uint64(hash2) % newBucketCount)
}

func (a *AddrManager) getTriedBucket(netAddr *wire.NetAddress) int {
	// bitcoind hashes this as:
	// doublesha256(key + group + truncate_to_64bits(doublesha256(key))
	// % buckets_per_group) % num_buckets
	data1 := []byte{}
	data1 = append(data1, a.key[:]...)
	data1 = append(data1, []byte(NetAddressKey(netAddr))...)
<<<<<<< HEAD
	hash1 := chainhash.HashFuncB(data1)
=======
	hash1 := chainhash.DoubleHashB(data1)
>>>>>>> bd4e64d1
	hash64 := binary.LittleEndian.Uint64(hash1)
	hash64 %= triedBucketsPerGroup
	var hashbuf [8]byte
	binary.LittleEndian.PutUint64(hashbuf[:], hash64)
	data2 := []byte{}
	data2 = append(data2, a.key[:]...)
	data2 = append(data2, GroupKey(netAddr)...)
	data2 = append(data2, hashbuf[:]...)

<<<<<<< HEAD
	hash2 := chainhash.HashFuncB(data2)
=======
	hash2 := chainhash.DoubleHashB(data2)
>>>>>>> bd4e64d1
	return int(binary.LittleEndian.Uint64(hash2) % triedBucketCount)
}

// addressHandler is the main handler for the address manager.  It must be run
// as a goroutine.
func (a *AddrManager) addressHandler() {
	dumpAddressTicker := time.NewTicker(dumpAddressInterval)
	defer dumpAddressTicker.Stop()
out:
	for {
		select {
		case <-dumpAddressTicker.C:
			a.savePeers()

		case <-a.quit:
			break out
		}
	}
	a.savePeers()
	a.wg.Done()
	log.Trace("Address handler done")
}

// savePeers saves all the known addresses to a file so they can be read back
// in at next run.
func (a *AddrManager) savePeers() {
	a.mtx.Lock()
	defer a.mtx.Unlock()

	// First we make a serialisable datastructure so we can encode it to
	// json.
	sam := new(serializedAddrManager)
	sam.Version = serialisationVersion
	copy(sam.Key[:], a.key[:])

	sam.Addresses = make([]*serializedKnownAddress, len(a.addrIndex))
	i := 0
	for k, v := range a.addrIndex {
		ska := new(serializedKnownAddress)
		ska.Addr = k
		ska.TimeStamp = v.na.Timestamp.Unix()
		ska.Src = NetAddressKey(v.srcAddr)
		ska.Attempts = v.attempts
		ska.LastAttempt = v.lastattempt.Unix()
		ska.LastSuccess = v.lastsuccess.Unix()
		// Tried and refs are implicit in the rest of the structure
		// and will be worked out from context on unserialisation.
		sam.Addresses[i] = ska
		i++
	}
	for i := range a.addrNew {
		sam.NewBuckets[i] = make([]string, len(a.addrNew[i]))
		j := 0
		for k := range a.addrNew[i] {
			sam.NewBuckets[i][j] = k
			j++
		}
	}
	for i := range a.addrTried {
		sam.TriedBuckets[i] = make([]string, a.addrTried[i].Len())
		j := 0
		for e := a.addrTried[i].Front(); e != nil; e = e.Next() {
			ka := e.Value.(*KnownAddress)
			sam.TriedBuckets[i][j] = NetAddressKey(ka.na)
			j++
		}
	}

	w, err := os.Create(a.peersFile)
	if err != nil {
		log.Errorf("Error opening file %s: %v", a.peersFile, err)
		return
	}
	enc := json.NewEncoder(w)
	defer w.Close()
	if err := enc.Encode(&sam); err != nil {
		log.Errorf("Failed to encode file %s: %v", a.peersFile, err)
		return
	}
}

// loadPeers loads the known address from the saved file.  If empty, missing, or
// malformed file, just don't load anything and start fresh
func (a *AddrManager) loadPeers() {
	a.mtx.Lock()
	defer a.mtx.Unlock()

	err := a.deserializePeers(a.peersFile)
	if err != nil {
		log.Errorf("Failed to parse file %s: %v", a.peersFile, err)
		// if it is invalid we nuke the old one unconditionally.
		err = os.Remove(a.peersFile)
		if err != nil {
			log.Warnf("Failed to remove corrupt peers file %s: %v",
				a.peersFile, err)
		}
		a.reset()
		return
	}
	log.Infof("Loaded %d addresses from file '%s'", a.numAddresses(), a.peersFile)
}

func (a *AddrManager) deserializePeers(filePath string) error {

	_, err := os.Stat(filePath)
	if os.IsNotExist(err) {
		return nil
	}
	r, err := os.Open(filePath)
	if err != nil {
		return fmt.Errorf("%s error opening file: %v", filePath, err)
	}
	defer r.Close()

	var sam serializedAddrManager
	dec := json.NewDecoder(r)
	err = dec.Decode(&sam)
	if err != nil {
		return fmt.Errorf("error reading %s: %v", filePath, err)
	}

	if sam.Version != serialisationVersion {
		return fmt.Errorf("unknown version %v in serialized "+
			"addrmanager", sam.Version)
	}
	copy(a.key[:], sam.Key[:])

	for _, v := range sam.Addresses {
		ka := new(KnownAddress)
		ka.na, err = a.DeserializeNetAddress(v.Addr)
		if err != nil {
			return fmt.Errorf("failed to deserialize netaddress "+
				"%s: %v", v.Addr, err)
		}
		ka.srcAddr, err = a.DeserializeNetAddress(v.Src)
		if err != nil {
			return fmt.Errorf("failed to deserialize netaddress "+
				"%s: %v", v.Src, err)
		}
		ka.attempts = v.Attempts
		ka.lastattempt = time.Unix(v.LastAttempt, 0)
		ka.lastsuccess = time.Unix(v.LastSuccess, 0)
		a.addrIndex[NetAddressKey(ka.na)] = ka
	}

	for i := range sam.NewBuckets {
		for _, val := range sam.NewBuckets[i] {
			ka, ok := a.addrIndex[val]
			if !ok {
				return fmt.Errorf("newbucket contains %s but "+
					"none in address list", val)
			}

			if ka.refs == 0 {
				a.nNew++
			}
			ka.refs++
			a.addrNew[i][val] = ka
		}
	}
	for i := range sam.TriedBuckets {
		for _, val := range sam.TriedBuckets[i] {
			ka, ok := a.addrIndex[val]
			if !ok {
				return fmt.Errorf("Newbucket contains %s but "+
					"none in address list", val)
			}

			ka.tried = true
			a.nTried++
			a.addrTried[i].PushBack(ka)
		}
	}

	// Sanity checking.
	for k, v := range a.addrIndex {
		if v.refs == 0 && !v.tried {
			return fmt.Errorf("address %s after serialisation "+
				"with no references", k)
		}

		if v.refs > 0 && v.tried {
			return fmt.Errorf("address %s after serialisation "+
				"which is both new and tried!", k)
		}
	}

	return nil
}

// DeserializeNetAddress converts a given address string to a *wire.NetAddress
func (a *AddrManager) DeserializeNetAddress(addr string) (*wire.NetAddress, error) {
	host, portStr, err := net.SplitHostPort(addr)
	if err != nil {
		return nil, err
	}
	port, err := strconv.ParseUint(portStr, 10, 16)
	if err != nil {
		return nil, err
	}

	return a.HostToNetAddress(host, uint16(port), wire.SFNodeNetwork)
}

// Start begins the core address handler which manages a pool of known
// addresses, timeouts, and interval based writes.
func (a *AddrManager) Start() {
	// Already started?
	if atomic.AddInt32(&a.started, 1) != 1 {
		return
	}

	log.Trace("Starting address manager")

	// Load peers we already know about from file.
	a.loadPeers()

	// Start the address ticker to save addresses periodically.
	a.wg.Add(1)
	go a.addressHandler()
}

// Stop gracefully shuts down the address manager by stopping the main handler.
func (a *AddrManager) Stop() error {
	if atomic.AddInt32(&a.shutdown, 1) != 1 {
		log.Warnf("Address manager is already in the process of " +
			"shutting down")
		return nil
	}

	log.Infof("Address manager shutting down")
	close(a.quit)
	a.wg.Wait()
	return nil
}

// AddAddresses adds new addresses to the address manager.  It enforces a max
// number of addresses and silently ignores duplicate addresses.  It is
// safe for concurrent access.
func (a *AddrManager) AddAddresses(addrs []*wire.NetAddress, srcAddr *wire.NetAddress) {
	a.mtx.Lock()
	defer a.mtx.Unlock()

	for _, na := range addrs {
		a.updateAddress(na, srcAddr)
	}
}

// AddAddress adds a new address to the address manager.  It enforces a max
// number of addresses and silently ignores duplicate addresses.  It is
// safe for concurrent access.
func (a *AddrManager) AddAddress(addr, srcAddr *wire.NetAddress) {
	a.mtx.Lock()
	defer a.mtx.Unlock()

	a.updateAddress(addr, srcAddr)
}

// AddAddressByIP adds an address where we are given an ip:port and not a
// wire.NetAddress.
func (a *AddrManager) AddAddressByIP(addrIP string) error {
	// Split IP and port
	addr, portStr, err := net.SplitHostPort(addrIP)
	if err != nil {
		return err
	}
	// Put it in wire.Netaddress
	var na wire.NetAddress
	na.Timestamp = time.Now()
	na.IP = net.ParseIP(addr)
	if na.IP == nil {
		return fmt.Errorf("invalid ip address %s", addr)
	}
	port, err := strconv.ParseUint(portStr, 10, 0)
	if err != nil {
		return fmt.Errorf("invalid port %s: %v", portStr, err)
	}
	na.Port = uint16(port)
	a.AddAddress(&na, &na) // XXX use correct src address
	return nil
}

// NumAddresses returns the number of addresses known to the address manager.
func (a *AddrManager) numAddresses() int {
	return a.nTried + a.nNew
}

// NumAddresses returns the number of addresses known to the address manager.
func (a *AddrManager) NumAddresses() int {
	a.mtx.Lock()
	defer a.mtx.Unlock()

	return a.numAddresses()
}

// NeedMoreAddresses returns whether or not the address manager needs more
// addresses.
func (a *AddrManager) NeedMoreAddresses() bool {
	a.mtx.Lock()
	defer a.mtx.Unlock()

	return a.numAddresses() < needAddressThreshold
}

// AddressCache returns the current address cache.  It must be treated as
// read-only (but since it is a copy now, this is not as dangerous).
func (a *AddrManager) AddressCache() []*wire.NetAddress {
	a.mtx.Lock()
	defer a.mtx.Unlock()
	if a.nNew+a.nTried == 0 {
		return nil
	}

	allAddr := make([]*wire.NetAddress, a.nNew+a.nTried)
	i := 0
	// Iteration order is undefined here, but we randomise it anyway.
	for _, v := range a.addrIndex {
		allAddr[i] = v.na
		i++
	}

	numAddresses := len(allAddr) * getAddrPercent / 100
	if numAddresses > getAddrMax {
		numAddresses = getAddrMax
	}

	// Fisher-Yates shuffle the array. We only need to do the first
	// `numAddresses' since we are throwing the rest.
	for i := 0; i < numAddresses; i++ {
		// pick a number between current index and the end
		j := rand.Intn(len(allAddr)-i) + i
		allAddr[i], allAddr[j] = allAddr[j], allAddr[i]
	}

	// slice off the limit we are willing to share.
	return allAddr[:numAddresses]
}

// reset resets the address manager by reinitialising the random source
// and allocating fresh empty bucket storage.
func (a *AddrManager) reset() {

	a.addrIndex = make(map[string]*KnownAddress)

	// fill key with bytes from a good random source.
	io.ReadFull(crand.Reader, a.key[:])
	for i := range a.addrNew {
		a.addrNew[i] = make(map[string]*KnownAddress)
	}
	for i := range a.addrTried {
		a.addrTried[i] = list.New()
	}
}

// HostToNetAddress returns a netaddress given a host address. If the address is
// a tor .onion address this will be taken care of. else if the host is not an
// IP address it will be resolved (via tor if required).
func (a *AddrManager) HostToNetAddress(host string, port uint16, services wire.ServiceFlag) (*wire.NetAddress, error) {
	// tor address is 16 char base32 + ".onion"
	var ip net.IP
	if len(host) == 22 && host[16:] == ".onion" {
		// go base32 encoding uses capitals (as does the rfc
		// but tor and bitcoind tend to user lowercase, so we switch
		// case here.
		data, err := base32.StdEncoding.DecodeString(
			strings.ToUpper(host[:16]))
		if err != nil {
			return nil, err
		}
		prefix := []byte{0xfd, 0x87, 0xd8, 0x7e, 0xeb, 0x43}
		ip = net.IP(append(prefix, data...))
	} else if ip = net.ParseIP(host); ip == nil {
		ips, err := a.lookupFunc(host)
		if err != nil {
			return nil, err
		}
		if len(ips) == 0 {
			return nil, fmt.Errorf("no addresses found for %s", host)
		}
		ip = ips[0]
	}

	return wire.NewNetAddressIPPort(ip, port, services), nil
}

// ipString returns a string for the ip from the provided NetAddress. If the
// ip is in the range used for tor addresses then it will be transformed into
// the relevant .onion address.
func ipString(na *wire.NetAddress) string {
	if IsOnionCatTor(na) {
		// We know now that na.IP is long enogh.
		base32 := base32.StdEncoding.EncodeToString(na.IP[6:])
		return strings.ToLower(base32) + ".onion"
	}

	return na.IP.String()
}

// NetAddressKey returns a string key in the form of ip:port for IPv4 addresses
// or [ip]:port for IPv6 addresses.
func NetAddressKey(na *wire.NetAddress) string {
	port := strconv.FormatUint(uint64(na.Port), 10)

	return net.JoinHostPort(ipString(na), port)
}

// GetAddress returns a single address that should be routable.  It picks a
// random one from the possible addresses with preference given to ones that
// have not been used recently and should not pick 'close' addresses
// consecutively.
func (a *AddrManager) GetAddress(class string) *KnownAddress {
	// Protect concurrent access.
	a.mtx.Lock()
	defer a.mtx.Unlock()

	if a.numAddresses() == 0 {
		return nil
	}

	// Use a 50% chance for choosing between tried and new table entries.
	if a.nTried > 0 && (a.nNew == 0 || a.rand.Intn(2) == 0) {
		// Tried entry.
		large := 1 << 30
		factor := 1.0
		for {
			// pick a random bucket.
			bucket := a.rand.Intn(len(a.addrTried))
			if a.addrTried[bucket].Len() == 0 {
				continue
			}

			// Pick a random entry in the list
			e := a.addrTried[bucket].Front()
			for i :=
				a.rand.Int63n(int64(a.addrTried[bucket].Len())); i > 0; i-- {
				e = e.Next()
			}
			ka := e.Value.(*KnownAddress)
			randval := a.rand.Intn(large)
			if float64(randval) < (factor * ka.chance() * float64(large)) {
				log.Tracef("Selected %v from tried bucket",
					NetAddressKey(ka.na))
				return ka
			}
			factor *= 1.2
		}
	} else {
		// new node.
		// XXX use a closure/function to avoid repeating this.
		large := 1 << 30
		factor := 1.0
		for {
			// Pick a random bucket.
			bucket := a.rand.Intn(len(a.addrNew))
			if len(a.addrNew[bucket]) == 0 {
				continue
			}
			// Then, a random entry in it.
			var ka *KnownAddress
			nth := a.rand.Intn(len(a.addrNew[bucket]))
			for _, value := range a.addrNew[bucket] {
				if nth == 0 {
					ka = value
				}
				nth--
			}
			randval := a.rand.Intn(large)
			if float64(randval) < (factor * ka.chance() * float64(large)) {
				log.Tracef("Selected %v from new bucket",
					NetAddressKey(ka.na))
				return ka
			}
			factor *= 1.2
		}
	}
}

func (a *AddrManager) find(addr *wire.NetAddress) *KnownAddress {
	return a.addrIndex[NetAddressKey(addr)]
}

// Attempt increases the given address' attempt counter and updates
// the last attempt time.
func (a *AddrManager) Attempt(addr *wire.NetAddress) {
	a.mtx.Lock()
	defer a.mtx.Unlock()

	// find address.
	// Surely address will be in tried by now?
	ka := a.find(addr)
	if ka == nil {
		return
	}
	// set last tried time to now
	ka.attempts++
	ka.lastattempt = time.Now()
}

// Connected Marks the given address as currently connected and working at the
// current time.  The address must already be known to AddrManager else it will
// be ignored.
func (a *AddrManager) Connected(addr *wire.NetAddress) {
	a.mtx.Lock()
	defer a.mtx.Unlock()

	ka := a.find(addr)
	if ka == nil {
		return
	}

	// Update the time as long as it has been 20 minutes since last we did
	// so.
	now := time.Now()
	if now.After(ka.na.Timestamp.Add(time.Minute * 20)) {
		// ka.na is immutable, so replace it.
		naCopy := *ka.na
		naCopy.Timestamp = time.Now()
		ka.na = &naCopy
	}
}

// Good marks the given address as good.  To be called after a successful
// connection and version exchange.  If the address is unknown to the address
// manager it will be ignored.
func (a *AddrManager) Good(addr *wire.NetAddress) {
	a.mtx.Lock()
	defer a.mtx.Unlock()

	ka := a.find(addr)
	if ka == nil {
		return
	}

	// ka.Timestamp is not updated here to avoid leaking information
	// about currently connected peers.
	now := time.Now()
	ka.lastsuccess = now
	ka.lastattempt = now
	ka.attempts = 0

	// move to tried set, optionally evicting other addresses if neeed.
	if ka.tried {
		return
	}

	// ok, need to move it to tried.

	// remove from all new buckets.
	// record one of the buckets in question and call it the `first'
	addrKey := NetAddressKey(addr)
	oldBucket := -1
	for i := range a.addrNew {
		// we check for existence so we can record the first one
		if _, ok := a.addrNew[i][addrKey]; ok {
			delete(a.addrNew[i], addrKey)
			ka.refs--
			if oldBucket == -1 {
				oldBucket = i
			}
		}
	}
	a.nNew--

	if oldBucket == -1 {
		// What? wasn't in a bucket after all.... Panic?
		return
	}

	bucket := a.getTriedBucket(ka.na)

	// Room in this tried bucket?
	if a.addrTried[bucket].Len() < triedBucketSize {
		ka.tried = true
		a.addrTried[bucket].PushBack(ka)
		a.nTried++
		return
	}

	// No room, we have to evict something else.
	entry := a.pickTried(bucket)
	rmka := entry.Value.(*KnownAddress)

	// First bucket it would have been put in.
	newBucket := a.getNewBucket(rmka.na, rmka.srcAddr)

	// If no room in the original bucket, we put it in a bucket we just
	// freed up a space in.
	if len(a.addrNew[newBucket]) >= newBucketSize {
		newBucket = oldBucket
	}

	// replace with ka in list.
	ka.tried = true
	entry.Value = ka

	rmka.tried = false
	rmka.refs++

	// We don't touch a.nTried here since the number of tried stays the same
	// but we decemented new above, raise it again since we're putting
	// something back.
	a.nNew++

	rmkey := NetAddressKey(rmka.na)
	log.Tracef("Replacing %s with %s in tried", rmkey, addrKey)

	// We made sure there is space here just above.
	a.addrNew[newBucket][rmkey] = rmka
}

// AddLocalAddress adds na to the list of known local addresses to advertise
// with the given priority.
func (a *AddrManager) AddLocalAddress(na *wire.NetAddress, priority AddressPriority) error {
	if !IsRoutable(na) {
		return fmt.Errorf("address %s is not routable", na.IP)
	}

	a.lamtx.Lock()
	defer a.lamtx.Unlock()

	key := NetAddressKey(na)
	la, ok := a.localAddresses[key]
	if !ok || la.score < priority {
		if ok {
			la.score = priority + 1
		} else {
			a.localAddresses[key] = &localAddress{
				na:    na,
				score: priority,
			}
		}
	}
	return nil
}

// getReachabilityFrom returns the relative reachability of the provided local
// address to the provided remote address.
func getReachabilityFrom(localAddr, remoteAddr *wire.NetAddress) int {
	const (
		Unreachable = 0
		Default     = iota
		Teredo
		Ipv6Weak
		Ipv4
		Ipv6Strong
		Private
	)

	if !IsRoutable(remoteAddr) {
		return Unreachable
	}

	if IsOnionCatTor(remoteAddr) {
		if IsOnionCatTor(localAddr) {
			return Private
		}

		if IsRoutable(localAddr) && IsIPv4(localAddr) {
			return Ipv4
		}

		return Default
	}

	if IsRFC4380(remoteAddr) {
		if !IsRoutable(localAddr) {
			return Default
		}

		if IsRFC4380(localAddr) {
			return Teredo
		}

		if IsIPv4(localAddr) {
			return Ipv4
		}

		return Ipv6Weak
	}

	if IsIPv4(remoteAddr) {
		if IsRoutable(localAddr) && IsIPv4(localAddr) {
			return Ipv4
		}
		return Unreachable
	}

	/* ipv6 */
	var tunnelled bool
	// Is our v6 is tunnelled?
	if IsRFC3964(localAddr) || IsRFC6052(localAddr) || IsRFC6145(localAddr) {
		tunnelled = true
	}

	if !IsRoutable(localAddr) {
		return Default
	}

	if IsRFC4380(localAddr) {
		return Teredo
	}

	if IsIPv4(localAddr) {
		return Ipv4
	}

	if tunnelled {
		// only prioritise ipv6 if we aren't tunnelling it.
		return Ipv6Weak
	}

	return Ipv6Strong
}

// GetBestLocalAddress returns the most appropriate local address to use
// for the given remote address.
func (a *AddrManager) GetBestLocalAddress(remoteAddr *wire.NetAddress) *wire.NetAddress {
	a.lamtx.Lock()
	defer a.lamtx.Unlock()

	bestreach := 0
	var bestscore AddressPriority
	var bestAddress *wire.NetAddress
	for _, la := range a.localAddresses {
		reach := getReachabilityFrom(la.na, remoteAddr)
		if reach > bestreach ||
			(reach == bestreach && la.score > bestscore) {
			bestreach = reach
			bestscore = la.score
			bestAddress = la.na
		}
	}
	if bestAddress != nil {
		log.Debugf("Suggesting address %s:%d for %s:%d", bestAddress.IP,
			bestAddress.Port, remoteAddr.IP, remoteAddr.Port)
	} else {
		log.Debugf("No worthy address for %s:%d", remoteAddr.IP,
			remoteAddr.Port)

		// Send something unroutable if nothing suitable.
		bestAddress = &wire.NetAddress{
			Timestamp: time.Now(),
			Services:  wire.SFNodeNetwork,
			Port:      0,
		}
		if !IsIPv4(remoteAddr) && !IsOnionCatTor(remoteAddr) {
			bestAddress.IP = net.IPv6zero
		} else {
			bestAddress.IP = net.IPv4zero
		}
	}

	return bestAddress
}

// New returns a new decred address manager.
// Use Start to begin processing asynchronous address updates.
func New(dataDir string, lookupFunc func(string) ([]net.IP, error)) *AddrManager {
	am := AddrManager{
		peersFile:      filepath.Join(dataDir, "peers.json"),
		lookupFunc:     lookupFunc,
		rand:           rand.New(rand.NewSource(time.Now().UnixNano())),
		quit:           make(chan struct{}),
		localAddresses: make(map[string]*localAddress),
	}
	am.reset()
	return &am
}<|MERGE_RESOLUTION|>--- conflicted
+++ resolved
@@ -23,13 +23,8 @@
 	"sync/atomic"
 	"time"
 
-<<<<<<< HEAD
 	"github.com/decred/dcrd/chaincfg/chainhash"
 	"github.com/decred/dcrd/wire"
-=======
-	"github.com/btcsuite/btcd/chaincfg/chainhash"
-	"github.com/btcsuite/btcd/wire"
->>>>>>> bd4e64d1
 )
 
 // AddrManager provides a concurrency safe address manager for caching potential
@@ -307,11 +302,7 @@
 	data1 = append(data1, a.key[:]...)
 	data1 = append(data1, []byte(GroupKey(netAddr))...)
 	data1 = append(data1, []byte(GroupKey(srcAddr))...)
-<<<<<<< HEAD
-	hash1 := chainhash.HashFuncB(data1)
-=======
-	hash1 := chainhash.DoubleHashB(data1)
->>>>>>> bd4e64d1
+	hash1 := chainhash.HashB(data1)
 	hash64 := binary.LittleEndian.Uint64(hash1)
 	hash64 %= newBucketsPerGroup
 	var hashbuf [8]byte
@@ -321,11 +312,7 @@
 	data2 = append(data2, GroupKey(srcAddr)...)
 	data2 = append(data2, hashbuf[:]...)
 
-<<<<<<< HEAD
-	hash2 := chainhash.HashFuncB(data2)
-=======
-	hash2 := chainhash.DoubleHashB(data2)
->>>>>>> bd4e64d1
+	hash2 := chainhash.HashB(data2)
 	return int(binary.LittleEndian.Uint64(hash2) % newBucketCount)
 }
 
@@ -336,11 +323,7 @@
 	data1 := []byte{}
 	data1 = append(data1, a.key[:]...)
 	data1 = append(data1, []byte(NetAddressKey(netAddr))...)
-<<<<<<< HEAD
-	hash1 := chainhash.HashFuncB(data1)
-=======
-	hash1 := chainhash.DoubleHashB(data1)
->>>>>>> bd4e64d1
+	hash1 := chainhash.HashB(data1)
 	hash64 := binary.LittleEndian.Uint64(hash1)
 	hash64 %= triedBucketsPerGroup
 	var hashbuf [8]byte
@@ -350,11 +333,7 @@
 	data2 = append(data2, GroupKey(netAddr)...)
 	data2 = append(data2, hashbuf[:]...)
 
-<<<<<<< HEAD
-	hash2 := chainhash.HashFuncB(data2)
-=======
-	hash2 := chainhash.DoubleHashB(data2)
->>>>>>> bd4e64d1
+	hash2 := chainhash.HashB(data2)
 	return int(binary.LittleEndian.Uint64(hash2) % triedBucketCount)
 }
 
