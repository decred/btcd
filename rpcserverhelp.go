// Copyright (c) 2015 The btcsuite developers
// Copyright (c) 2015-2016 The Decred developers
// Use of this source code is governed by an ISC
// license that can be found in the LICENSE file.

package main

import (
	"errors"
	"sort"
	"strings"
	"sync"

	"github.com/decred/dcrd/dcrjson"
)

// helpDescsEnUS defines the English descriptions used for the help strings.
var helpDescsEnUS = map[string]string{
	// DebugLevelCmd help.
	"debuglevel--synopsis": "Dynamically changes the debug logging level.\n" +
		"The levelspec can either a debug level or of the form:\n" +
		"<subsystem>=<level>,<subsystem2>=<level2>,...\n" +
		"The valid debug levels are trace, debug, info, warn, error, and critical.\n" +
		"The valid subsystems are AMGR, ADXR, BCDB, BMGR, DCRD, CHAN, DISC, PEER, RPCS, SCRP, SRVR, and TXMP.\n" +
		"Finally the keyword 'show' will return a list of the available subsystems.",
	"debuglevel-levelspec":   "The debug level(s) to use or the keyword 'show'",
	"debuglevel--condition0": "levelspec!=show",
	"debuglevel--condition1": "levelspec=show",
	"debuglevel--result0":    "The string 'Done.'",
	"debuglevel--result1":    "The list of subsystems",

	// AddNodeCmd help.
	"addnode--synopsis": "Attempts to add or remove a persistent peer.",
	"addnode-addr":      "IP address and port of the peer to operate on",
	"addnode-subcmd":    "'add' to add a persistent peer, 'remove' to remove a persistent peer, or 'onetry' to try a single connection to a peer",

	// NodeCmd help.
	"node--synopsis":     "Attempts to add or remove a peer.",
	"node-subcmd":        "'disconnect' to remove all matching non-persistent peers, 'remove' to remove a persistent peer, or 'connect' to connect to a peer",
	"node-target":        "Either the IP address and port of the peer to operate on, or a valid peer ID.",
	"node-connectsubcmd": "'perm' to make the connected peer a permanent one, 'temp' to try a single connect to a peer",

	// TransactionInput help.
	"transactioninput-txid": "The hash of the input transaction",
	"transactioninput-vout": "The specific output of the input transaction to redeem",
	"transactioninput-tree": "The tree that the transaction input is located",
	// TODO review cmd help messages for stake stuff
	// CreateRawSSTxCmd help.
	"createrawsstx--synopsis": "Returns a new transaction spending the provided inputs and sending to the provided addresses.\n" +
		"The transaction inputs are not signed in the created transaction.\n" +
		"The signrawtransaction RPC command provided by wallet must be used to sign the resulting transaction.",
	"createrawsstx--result0":      "Hex-encoded bytes of the serialized transaction",
	"createrawsstx-inputs":        "The inputs to the transaction of type sstxinput",
	"sstxinput-txid":              "Unspent tx output hash",
	"sstxinput-vout":              "Amount of utxo",
	"sstxinput-amt":               "Amount of utxu",
	"sstxinput-tree":              "Which tree utxo is located",
	"createrawsstx-amount":        "JSON object with the destination addresses as keys and amounts as values",
	"createrawsstx-amount--key":   "address",
	"createrawsstx-amount--value": "n.nnn",
	"createrawsstx-amount--desc":  "The destination address as the key and the amount in DCR as the value",
	"createrawsstx-couts":         "Array of sstx commit outs to use of type SSTxCommitOut",
	"sstxcommitout-addr":          "Address to send sstx commit",
	"sstxcommitout-commitamt":     "Amount to commit",
	"sstxcommitout-changeamt":     "Amount for change",
	"sstxcommitout-changeaddr":    "Address for change",

	// CreateRawSSGenTxCmd help.
	"createrawssgentx--synopsis": "Returns a new transaction spending the provided inputs and sending to the provided addresses.\n" +
		"The transaction inputs are not signed in the created transaction.\n" +
		"The signrawtransaction RPC command provided by wallet must be used to sign the resulting transaction.",
	"createrawssgentx--result0": "Hex-encoded bytes of the serialized transaction",
	"createrawssgentx-inputs":   "The inputs to the transaction of type sstxinput",
	"createrawssgentx-votebits": "The inputs to the transaction of type sstxinput",

	// CreateRawSSGenTxCmd help.
	"createrawssrtx--synopsis": "Returns a new transaction spending the provided inputs and sending to the provided addresses.\n" +
		"The transaction inputs are not signed in the created transaction.\n" +
		"The signrawtransaction RPC command provided by wallet must be used to sign the resulting transaction.",
	"createrawssrtx--result0": "Hex-encoded bytes of the serialized transaction",
	"createrawssrtx-inputs":   "The inputs to the transaction of type sstxinput",
	"createrawssrtx-fee":      "The fee to apply to the revocation in Coins",

	// CreateRawTransactionCmd help.
	"createrawtransaction--synopsis": "Returns a new transaction spending the provided inputs and sending to the provided addresses.\n" +
		"The transaction inputs are not signed in the created transaction.\n" +
		"The signrawtransaction RPC command provided by wallet must be used to sign the resulting transaction.",
	"createrawtransaction-inputs":         "The inputs to the transaction",
	"createrawtransaction-amounts":        "JSON object with the destination addresses as keys and amounts as values",
	"createrawtransaction-amounts--key":   "address",
	"createrawtransaction-amounts--value": "n.nnn",
<<<<<<< HEAD
	"createrawtransaction-amounts--desc":  "The destination address as the key and the amount in DCR as the value",
=======
	"createrawtransaction-amounts--desc":  "The destination address as the key and the amount in BTC as the value",
	"createrawtransaction-locktime":       "Locktime value; a non-zero value will also locktime-activate the inputs",
>>>>>>> 4b7206b5
	"createrawtransaction--result0":       "Hex-encoded bytes of the serialized transaction",

	// ScriptSig help.
	"scriptsig-asm": "Disassembly of the script",
	"scriptsig-hex": "Hex-encoded bytes of the script",

	// PrevOut help.
	"prevout-addresses": "previous output addresses",
	"prevout-value":     "previous output value",

	// VinPrevOut help.
	"vinprevout-coinbase":    "The hex-encoded bytes of the signature script (coinbase txns only)",
	"vinprevout-txid":        "The hash of the origin transaction (non-coinbase txns only)",
	"vinprevout-vout":        "The index of the output being redeemed from the origin transaction (non-coinbase txns only)",
	"vinprevout-tree":        "The transaction tree of the origin transaction",
	"vinprevout-amountin":    "The amount in for this transaction input, in coins",
	"vinprevout-blockheight": "The height of the block that includes the origin transaction",
	"vinprevout-blockindex":  "The merkle tree index of the origin transaction",
	"vinprevout-scriptSig":   "The signature script used to redeem the origin transaction as a JSON object (non-coinbase txns only)",
	"vinprevout-prevOut":     "Data from the origin transaction output with index vout.",
	"vinprevout-sequence":    "The script sequence number",

	// Vin help.
	"vin-coinbase":    "The hex-encoded bytes of the signature script (coinbase txns only)",
	"vin-txid":        "The hash of the origin transaction (non-coinbase txns only)",
	"vin-vout":        "The index of the output being redeemed from the origin transaction (non-coinbase txns only)",
	"vin-scriptSig":   "The signature script used to redeem the origin transaction as a JSON object (non-coinbase txns only)",
	"vin-sequence":    "The script sequence number",
	"vin-tree":        "The tree of the transaction",
	"vin-blockindex":  "The block idx of the origin transaction",
	"vin-blockheight": "The block height of the origin transaction",
	"vin-amountin":    "The amount in",

	// ScriptPubKeyResult help.
	"scriptpubkeyresult-asm":       "Disassembly of the script",
	"scriptpubkeyresult-hex":       "Hex-encoded bytes of the script",
	"scriptpubkeyresult-reqSigs":   "The number of required signatures",
	"scriptpubkeyresult-type":      "The type of the script (e.g. 'pubkeyhash')",
	"scriptpubkeyresult-addresses": "The decred addresses associated with this script",
	"scriptpubkeyresult-commitamt": "The ticket commitment value if the script is for a staking commitment",

	// Vout help.
	"vout-value":        "The amount in DCR",
	"vout-n":            "The index of this transaction output",
	"vout-scriptPubKey": "The public key script used to pay coins as a JSON object",
	"vout-version":      "The version of the vout",

	// TxRawDecodeResult help.
	"txrawdecoderesult-txid":     "The hash of the transaction",
	"txrawdecoderesult-version":  "The transaction version",
	"txrawdecoderesult-locktime": "The transaction lock time",
	"txrawdecoderesult-vin":      "The transaction inputs as JSON objects",
	"txrawdecoderesult-vout":     "The transaction outputs as JSON objects",
	"txrawdecoderesult-expiry":   "The transaction expiry",

	// DecodeRawTransactionCmd help.
	"decoderawtransaction--synopsis": "Returns a JSON object representing the provided serialized, hex-encoded transaction.",
	"decoderawtransaction-hextx":     "Serialized, hex-encoded transaction",

	// DecodeScriptResult help.
	"decodescriptresult-asm":       "Disassembly of the script",
	"decodescriptresult-reqSigs":   "The number of required signatures",
	"decodescriptresult-type":      "The type of the script (e.g. 'pubkeyhash')",
	"decodescriptresult-addresses": "The decred addresses associated with this script",
	"decodescriptresult-p2sh":      "The script hash for use in pay-to-script-hash transactions",

	// DecodeScriptCmd help.
	"decodescript--synopsis": "Returns a JSON object with information about the provided hex-encoded script.",
	"decodescript-hexscript": "Hex-encoded script",

	// ExistsAddressCmd help.
	"existsaddress--synopsis": "Test for the existance of the provided address",
	"existsaddress-address":   "The address to check",
	"existsaddress--result0":  "Bool showing if address exists or not",

	// ExistsAddressesCmd help.
	"existsaddresses--synopsis": "Test for the existance of the provided addresses in the blockchain or memory pool",
	"existsaddresses-addresses": "The addresses to check",
	"existsaddresses--result0":  "Bitset of bools showing if addresses exist or not",

	// ExistsLiveTicketCmd help.
	"existsliveticket--synopsis": "Test for the existance of the provided ticket",
	"existsliveticket-txhash":    "The ticket hash to check",
	"existsliveticket--result0":  "Bool showing if address exists in the live ticket database or not",

	// ExistsLiveTicketsCmd help.
	"existslivetickets--synopsis":  "Test for the existance of the provided tickets in the live ticket map",
	"existslivetickets-txhashblob": "Blob containing the hashes to check",
	"existslivetickets--result0":   "Bool blob showing if ticket exists in the live ticket database or not",

	// ExistsMempoolTxsCmd help.
	"existsmempooltxs--synopsis":  "Test for the existance of the provided txs in the mempool",
	"existsmempooltxs-txhashblob": "Blob containing the hashes to check",
	"existsmempooltxs--result0":   "Bool blob showing if txs exist in the mempool or not",

	// GenerateCmd help
	"generate--synopsis": "Generates a set number of blocks (simnet or regtest only) and returns a JSON\n" +
		" array of their hashes.",
	"generate-numblocks": "Number of blocks to generate",
	"generate--result0":  "The hashes, in order, of blocks generated by the call",

	// GetAddedNodeInfoResultAddr help.
	"getaddednodeinforesultaddr-address":   "The ip address for this DNS entry",
	"getaddednodeinforesultaddr-connected": "The connection 'direction' (inbound/outbound/false)",

	// GetAddedNodeInfoResult help.
	"getaddednodeinforesult-addednode": "The ip address or domain of the added peer",
	"getaddednodeinforesult-connected": "Whether or not the peer is currently connected",
	"getaddednodeinforesult-addresses": "DNS lookup and connection information about the peer",

	// GetAddedNodeInfo help.
	"getaddednodeinfo--synopsis":   "Returns information about manually added (persistent) peers.",
	"getaddednodeinfo-dns":         "Specifies whether the returned data is a JSON object including DNS and connection information, or just a list of added peers",
	"getaddednodeinfo-node":        "Only return information about this specific peer instead of all added peers",
	"getaddednodeinfo--condition0": "dns=false",
	"getaddednodeinfo--condition1": "dns=true",
	"getaddednodeinfo--result0":    "List of added peers",

	// GetBestBlockResult help.
	"getbestblockresult-hash":   "Hex-encoded bytes of the best block hash",
	"getbestblockresult-height": "Height of the best block",

	// GetBestBlockCmd help.
	"getbestblock--synopsis": "Get block height and hash of best block in the main chain.",
	"getbestblock--result0":  "Get block height and hash of best block in the main chain.",

	// GetBestBlockHashCmd help.
	"getbestblockhash--synopsis": "Returns the hash of the of the best (most recent) block in the longest block chain.",
	"getbestblockhash--result0":  "The hex-encoded block hash",

	// GetBlockCmd help.
	"getblock--synopsis":              "Returns information about a block given its hash.",
	"getblock-hash":                   "The hash of the block",
	"getblock-verbose":                "Specifies the block is returned as a JSON object instead of hex-encoded string",
	"getblock-verbosetx":              "Specifies that each transaction is returned as a JSON object and only applies if the verbose flag is true (dcrd extension)",
	"getblock--condition0":            "verbose=false",
	"getblock--condition1":            "verbose=true",
	"getblock--result0":               "Hex-encoded bytes of the serialized block",
	"getblockverboseresult-extradata": "Extra data field for the requested block",

	// TxRawResult help.
	"txrawresult-hex":           "Hex-encoded transaction",
	"txrawresult-txid":          "The hash of the transaction",
	"txrawresult-version":       "The transaction version",
	"txrawresult-locktime":      "The transaction lock time",
	"txrawresult-vin":           "The transaction inputs as JSON objects",
	"txrawresult-vout":          "The transaction outputs as JSON objects",
	"txrawresult-blockhash":     "Hash of the block the transaction is part of",
	"txrawresult-confirmations": "Number of confirmations of the block",
	"txrawresult-time":          "Transaction time in seconds since 1 Jan 1970 GMT",
	"txrawresult-blocktime":     "Block time in seconds since the 1 Jan 1970 GMT",
	"txrawresult-blockindex":    "Index of the containing block.",
	"txrawresult-blockheight":   "Height of the block the transaction is part of",
	"txrawresult-expiry":        "The transacion expiry",

	// SearchRawTransactionsResult help.
	"searchrawtransactionsresult-hex":           "Hex-encoded transaction",
	"searchrawtransactionsresult-txid":          "The hash of the transaction",
	"searchrawtransactionsresult-version":       "The transaction version",
	"searchrawtransactionsresult-locktime":      "The transaction lock time",
	"searchrawtransactionsresult-vin":           "The transaction inputs as JSON objects",
	"searchrawtransactionsresult-vout":          "The transaction outputs as JSON objects",
	"searchrawtransactionsresult-blockhash":     "Hash of the block the transaction is part of",
	"searchrawtransactionsresult-confirmations": "Number of confirmations of the block",
	"searchrawtransactionsresult-time":          "Transaction time in seconds since 1 Jan 1970 GMT",
	"searchrawtransactionsresult-blocktime":     "Block time in seconds since the 1 Jan 1970 GMT",

	// GetBlockVerboseResult help.
	"getblockverboseresult-hash":              "The hash of the block (same as provided)",
	"getblockverboseresult-confirmations":     "The number of confirmations",
	"getblockverboseresult-size":              "The size of the block",
	"getblockverboseresult-height":            "The height of the block in the block chain",
	"getblockverboseresult-version":           "The block version",
	"getblockverboseresult-merkleroot":        "Root hash of the merkle tree",
	"getblockverboseresult-tx":                "The transaction hashes (only when verbosetx=false)",
	"getblockverboseresult-rawtx":             "The transactions as JSON objects (only when verbosetx=true)",
	"getblockverboseresult-time":              "The block time in seconds since 1 Jan 1970 GMT",
	"getblockverboseresult-nonce":             "The block nonce",
	"getblockverboseresult-bits":              "The bits which represent the block difficulty",
	"getblockverboseresult-difficulty":        "The proof-of-work difficulty as a multiple of the minimum difficulty",
	"getblockverboseresult-previousblockhash": "The hash of the previous block",
	"getblockverboseresult-nextblockhash":     "The hash of the next block (only if there is one)",
	"getblockverboseresult-sbits":             "The stake difficulty of theblock",
	"getblockverboseresult-poolsize":          "The total number of valid, spendable sstx (tickets) in the chain",
	"getblockverboseresult-revocations":       "The number of new ssrtx (tickets) of the given block",
	"getblockverboseresult-freshstake":        "The number of new sstx (tickets) of the given block",
	"getblockverboseresult-voters":            "The number of stake voters (ssgen) of the previous block",
	"getblockverboseresult-potential":         "The number of potential",
	"getblockverboseresult-overflow":          "The number of overflow",
	"getblockverboseresult-winner":            "The winning bucket to determine ssgen",
	"getblockverboseresult-votebits":          "The block's voting results",
	"getblockverboseresult-rawstx":            "The block's raw sstx hashes the were included",
	"getblockverboseresult-stx":               "The block's sstx hashes the were included",
	"getblockverboseresult-stakeroot":         "The block's sstx hashes the were included",
	"getblockverboseresult-finalstate":        "The block's finalstate",

	// GetBlockCountCmd help.
	"getblockcount--synopsis": "Returns the number of blocks in the longest block chain.",
	"getblockcount--result0":  "The current block count",

	// GetBlockHashCmd help.
	"getblockhash--synopsis": "Returns hash of the block in best block chain at the given height.",
	"getblockhash-index":     "The block height",
	"getblockhash--result0":  "The block hash",

	// GetBlockHeaderCmd help.
	"getblockheader--synopsis":   "Returns information about a block header given its hash.",
	"getblockheader-hash":        "The hash of the block",
	"getblockheader-verbose":     "Specifies the block header is returned as a JSON object instead of hex-encoded string",
	"getblockheader--condition0": "verbose=false",
	"getblockheader--condition1": "verbose=true",
	"getblockheader--result0":    "The block header hash",

	// GetBlockHeaderVerboseResult help.
	"getblockheaderverboseresult-hash":              "The hash of the block (same as provided)",
	"getblockheaderverboseresult-confirmations":     "The number of confirmations",
	"getblockheaderverboseresult-height":            "The height of the block in the block chain",
	"getblockheaderverboseresult-version":           "The block version",
	"getblockheaderverboseresult-merkleroot":        "The merkle root of the regular transaction tree",
	"getblockheaderverboseresult-time":              "The block time in seconds since 1 Jan 1970 GMT",
	"getblockheaderverboseresult-nonce":             "The block nonce",
	"getblockheaderverboseresult-bits":              "The bits which represent the block difficulty",
	"getblockheaderverboseresult-difficulty":        "The proof-of-work difficulty as a multiple of the minimum difficulty",
	"getblockheaderverboseresult-previousblockhash": "The hash of the previous block",
	"getblockheaderverboseresult-nextblockhash":     "The hash of the next block (only if there is one)",
	"getblockheaderverboseresult-size":              "The size of the block in bytes",
	"getblockheaderverboseresult-sbits":             "The stake difficulty in coins",
	"getblockheaderverboseresult-poolsize":          "The size of the live ticket pool",
	"getblockheaderverboseresult-revocations":       "The number of revocations in the block",
	"getblockheaderverboseresult-freshstake":        "The number of new tickets in the block",
	"getblockheaderverboseresult-voters":            "The number of votes in the block",
	"getblockheaderverboseresult-finalstate":        "The final state value of the ticket pool",
	"getblockheaderverboseresult-votebits":          "The vote bits",
	"getblockheaderverboseresult-stakeroot":         "The merkle root of the stake transaction tree",

	// TemplateRequest help.
	"templaterequest-mode":         "This is 'template', 'proposal', or omitted",
	"templaterequest-capabilities": "List of capabilities",
	"templaterequest-longpollid":   "The long poll ID of a job to monitor for expiration; required and valid only for long poll requests ",
	"templaterequest-sigoplimit":   "Number of signature operations allowed in blocks (this parameter is ignored)",
	"templaterequest-sizelimit":    "Number of bytes allowed in blocks (this parameter is ignored)",
	"templaterequest-maxversion":   "Highest supported block version number (this parameter is ignored)",
	"templaterequest-target":       "The desired target for the block template (this parameter is ignored)",
	"templaterequest-data":         "Hex-encoded block data (only for mode=proposal)",
	"templaterequest-workid":       "The server provided workid if provided in block template (not applicable)",

	// GetBlockTemplateResultTx help.
	"getblocktemplateresulttx-data":    "Hex-encoded transaction data (byte-for-byte)",
	"getblocktemplateresulttx-hash":    "Hex-encoded transaction hash (little endian if treated as a 256-bit number)",
	"getblocktemplateresulttx-depends": "Other transactions before this one (by 1-based index in the 'transactions'  list) that must be present in the final block if this one is",
	"getblocktemplateresulttx-fee":     "Difference in value between transaction inputs and outputs (in Atoms)",
	"getblocktemplateresulttx-sigops":  "Total number of signature operations as counted for purposes of block limits",
	"getblocktemplateresulttx-txtype":  "Type of the transaction",

	// GetBlockTemplateResultAux help.
	"getblocktemplateresultaux-flags": "Hex-encoded byte-for-byte data to include in the coinbase signature script",

	// GetBlockTemplateResult help.
	"getblocktemplateresult-bits":              "Hex-encoded compressed difficulty",
	"getblocktemplateresult-curtime":           "Current time as seen by the server (recommended for block time); must fall within mintime/maxtime rules",
	"getblocktemplateresult-height":            "Height of the block to be solved",
	"getblocktemplateresult-previousblockhash": "Hex-encoded big-endian hash of the previous block",
	"getblocktemplateresult-sigoplimit":        "Number of sigops allowed in blocks ",
	"getblocktemplateresult-sizelimit":         "Number of bytes allowed in blocks",
	"getblocktemplateresult-transactions":      "Array of transactions as JSON objects",
	"getblocktemplateresult-version":           "The block version",
	"getblocktemplateresult-coinbaseaux":       "Data that should be included in the coinbase signature script",
	"getblocktemplateresult-coinbasetxn":       "Information about the coinbase transaction",
	"getblocktemplateresult-coinbasevalue":     "Total amount available for the coinbase in Atoms",
	"getblocktemplateresult-workid":            "This value must be returned with result if provided (not provided)",
	"getblocktemplateresult-longpollid":        "Identifier for long poll request which allows monitoring for expiration",
	"getblocktemplateresult-longpolluri":       "An alternate URI to use for long poll requests if provided (not provided)",
	"getblocktemplateresult-submitold":         "Not applicable",
	"getblocktemplateresult-target":            "Hex-encoded big-endian number which valid results must be less than",
	"getblocktemplateresult-expires":           "Maximum number of seconds (starting from when the server sent the response) this work is valid for",
	"getblocktemplateresult-maxtime":           "Maximum allowed time",
	"getblocktemplateresult-mintime":           "Minimum allowed time",
	"getblocktemplateresult-mutable":           "List of mutations the server explicitly allows",
	"getblocktemplateresult-noncerange":        "Two concatenated hex-encoded big-endian 32-bit integers which represent the valid ranges of nonces the miner may scan",
	"getblocktemplateresult-capabilities":      "List of server capabilities including 'proposal' to indicate support for block proposals",
	"getblocktemplateresult-reject-reason":     "Reason the proposal was invalid as-is (only applies to proposal responses)",
	"getblocktemplateresult-stransactions":     "Stake transactions",
	"getblocktemplateresult-header":            "Block header",

	// GetBlockTemplateCmd help.
	"getblocktemplate--synopsis": "Returns a JSON object with information necessary to construct a block to mine or accepts a proposal to validate.\n" +
		"See BIP0022 and BIP0023 for the full specification.",
	"getblocktemplate-request":     "Request object which controls the mode and several parameters",
	"getblocktemplate--condition0": "mode=template",
	"getblocktemplate--condition1": "mode=proposal, rejected",
	"getblocktemplate--condition2": "mode=proposal, accepted",
	"getblocktemplate--result1":    "An error string which represents why the proposal was rejected or nothing if accepted",

	// GetConnectionCountCmd help.
	"getconnectioncount--synopsis": "Returns the number of active connections to other peers.",
	"getconnectioncount--result0":  "The number of connections",

	// GetCurrentNetCmd help.
	"getcurrentnet--synopsis": "Get decred network the server is running on.",
	"getcurrentnet--result0":  "The network identifer",

	// GetDifficultyCmd help.
	"getdifficulty--synopsis": "Returns the proof-of-work difficulty as a multiple of the minimum difficulty.",
	"getdifficulty--result0":  "The difficulty",

	// GetStakeDifficultyCmd help.
	"getstakedifficulty--synopsis":     "Returns the proof-of-stake difficulty.",
	"getstakedifficultyresult-current": "The current top block's stake difficulty",
	"getstakedifficultyresult-next":    "The calculated stake difficulty of the next block",

	// GetGenerateCmd help.
	"getgenerate--synopsis": "Returns if the server is set to generate coins (mine) or not.",
	"getgenerate--result0":  "True if mining, false if not",

	// GetHashesPerSecCmd help.
	"gethashespersec--synopsis": "Returns a recent hashes per second performance measurement while generating coins (mining).",
	"gethashespersec--result0":  "The number of hashes per second",

	// InfoChainResult help.
	"infochainresult-version":         "The version of the server",
	"infochainresult-protocolversion": "The latest supported protocol version",
	"infochainresult-blocks":          "The number of blocks processed",
	"infochainresult-timeoffset":      "The time offset",
	"infochainresult-connections":     "The number of connected peers",
	"infochainresult-proxy":           "The proxy used by the server",
	"infochainresult-difficulty":      "The current target difficulty",
	"infochainresult-testnet":         "Whether or not server is using testnet",
	"infochainresult-relayfee":        "The minimum relay fee for non-free transactions in DCR/KB",
	"infochainresult-errors":          "Any current errors",

	// InfoWalletResult help.
	"infowalletresult-version":         "The version of the server",
	"infowalletresult-protocolversion": "The latest supported protocol version",
	"infowalletresult-walletversion":   "The version of the wallet server",
	"infowalletresult-balance":         "The total decred balance of the wallet",
	"infowalletresult-blocks":          "The number of blocks processed",
	"infowalletresult-timeoffset":      "The time offset",
	"infowalletresult-connections":     "The number of connected peers",
	"infowalletresult-proxy":           "The proxy used by the server",
	"infowalletresult-difficulty":      "The current target difficulty",
	"infowalletresult-testnet":         "Whether or not server is using testnet",
	"infowalletresult-keypoololdest":   "Seconds since 1 Jan 1970 GMT of the oldest pre-generated key in the key pool",
	"infowalletresult-keypoolsize":     "The number of new keys that are pre-generated",
	"infowalletresult-unlocked_until":  "The timestamp in seconds since 1 Jan 1970 GMT that the wallet is unlocked for transfers, or 0 if the wallet is locked",
	"infowalletresult-paytxfee":        "The transaction fee set in DCR/KB",
	"infowalletresult-relayfee":        "The minimum relay fee for non-free transactions in DCR/KB",
	"infowalletresult-errors":          "Any current errors",

	// GetInfoCmd help.
	"getinfo--synopsis": "Returns a JSON object containing various state info.",

	// GetMempoolInfoCmd help.
	"getmempoolinfo--synopsis": "Returns memory pool information",

	// GetMempoolInfoResult help.
	"getmempoolinforesult-bytes": "Size in bytes of the mempool",
	"getmempoolinforesult-size":  "Number of transactions in the mempool",

	// GetMiningInfoResult help.
	"getmininginforesult-blocks":           "Height of the latest best block",
	"getmininginforesult-currentblocksize": "Size of the latest best block",
	"getmininginforesult-currentblocktx":   "Number of transactions in the latest best block",
	"getmininginforesult-difficulty":       "Current target difficulty",
	"getmininginforesult-errors":           "Any current errors",
	"getmininginforesult-generate":         "Whether or not server is set to generate coins",
	"getmininginforesult-genproclimit":     "Number of processors to use for coin generation (-1 when disabled)",
	"getmininginforesult-hashespersec":     "Recent hashes per second performance measurement while generating coins",
	"getmininginforesult-networkhashps":    "Estimated network hashes per second for the most recent blocks",
	"getmininginforesult-pooledtx":         "Number of transactions in the memory pool",
	"getmininginforesult-testnet":          "Whether or not server is using testnet",
	"getmininginforesult-stakedifficulty":  "Current estimated stake difficulty",

	// GetMiningInfoCmd help.
	"getmininginfo--synopsis": "Returns a JSON object containing mining-related information.",

	// GetNetworkHashPSCmd help.
	"getnetworkhashps--synopsis": "Returns the estimated network hashes per second for the block heights provided by the parameters.",
	"getnetworkhashps-blocks":    "The number of blocks, or -1 for blocks since last difficulty change",
	"getnetworkhashps-height":    "Perform estimate ending with this height or -1 for current best chain block height",
	"getnetworkhashps--result0":  "Estimated hashes per second",

	// GetNetTotalsCmd help.
	"getnettotals--synopsis": "Returns a JSON object containing network traffic statistics.",

	// GetNetTotalsResult help.
	"getnettotalsresult-totalbytesrecv": "Total bytes received",
	"getnettotalsresult-totalbytessent": "Total bytes sent",
	"getnettotalsresult-timemillis":     "Number of milliseconds since 1 Jan 1970 GMT",

	// GetPeerInfoResult help.
	"getpeerinforesult-id":             "A unique node ID",
	"getpeerinforesult-addr":           "The ip address and port of the peer",
	"getpeerinforesult-addrlocal":      "Local address",
	"getpeerinforesult-services":       "Services bitmask which represents the services supported by the peer",
	"getpeerinforesult-lastsend":       "Time the last message was received in seconds since 1 Jan 1970 GMT",
	"getpeerinforesult-lastrecv":       "Time the last message was sent in seconds since 1 Jan 1970 GMT",
	"getpeerinforesult-bytessent":      "Total bytes sent",
	"getpeerinforesult-bytesrecv":      "Total bytes received",
	"getpeerinforesult-conntime":       "Time the connection was made in seconds since 1 Jan 1970 GMT",
	"getpeerinforesult-timeoffset":     "The time offset of the peer",
	"getpeerinforesult-pingtime":       "Number of microseconds the last ping took",
	"getpeerinforesult-pingwait":       "Number of microseconds a queued ping has been waiting for a response",
	"getpeerinforesult-version":        "The protocol version of the peer",
	"getpeerinforesult-subver":         "The user agent of the peer",
	"getpeerinforesult-inbound":        "Whether or not the peer is an inbound connection",
	"getpeerinforesult-startingheight": "The latest block height the peer knew about when the connection was established",
	"getpeerinforesult-currentheight":  "The current height of the peer",
	"getpeerinforesult-banscore":       "The ban score",
	"getpeerinforesult-syncnode":       "Whether or not the peer is the sync peer",

	// GetPeerInfoCmd help.
	"getpeerinfo--synopsis": "Returns data about each connected network peer as an array of json objects.",

	// GetRawMempoolVerboseResult help.
	"getrawmempoolverboseresult-size":             "Transaction size in bytes",
	"getrawmempoolverboseresult-fee":              "Transaction fee in decred",
	"getrawmempoolverboseresult-time":             "Local time transaction entered pool in seconds since 1 Jan 1970 GMT",
	"getrawmempoolverboseresult-height":           "Block height when transaction entered the pool",
	"getrawmempoolverboseresult-startingpriority": "Priority when transaction entered the pool",
	"getrawmempoolverboseresult-currentpriority":  "Current priority",
	"getrawmempoolverboseresult-depends":          "Unconfirmed transactions used as inputs for this transaction",

	// GetRawMempoolCmd help.
	"getrawmempool--synopsis":   "Returns information about all of the transactions currently in the memory pool.",
	"getrawmempool-verbose":     "Returns JSON object when true or an array of transaction hashes when false",
	"getrawmempool-txtype":      "Type of tx to return. (all/regular/tickets/votes/revocations)",
	"getrawmempool--condition0": "verbose=false",
	"getrawmempool--condition1": "verbose=true",
	"getrawmempool--result0":    "Array of transaction hashes",

	// GetRawTransactionCmd help.
	"getrawtransaction--synopsis":   "Returns information about a transaction given its hash.",
	"getrawtransaction-txid":        "The hash of the transaction",
	"getrawtransaction-verbose":     "Specifies the transaction is returned as a JSON object instead of a hex-encoded string",
	"getrawtransaction--condition0": "verbose=false",
	"getrawtransaction--condition1": "verbose=true",
	"getrawtransaction--result0":    "Hex-encoded bytes of the serialized transaction",

	// GetTicketPoolValue help.
	"getticketpoolvalue--synopsis": "Return the current value of all locked funds in the ticket pool",
	"getticketpoolvalue--result0":  "Total value of ticket pool",

	// GetTxOutResult help.
	"gettxoutresult-bestblock":     "The block hash that contains the transaction output",
	"gettxoutresult-confirmations": "The number of confirmations",
	"gettxoutresult-value":         "The transaction amount in DCR",
	"gettxoutresult-scriptPubKey":  "The public key script used to pay coins as a JSON object",
	"gettxoutresult-version":       "The transaction version",
	"gettxoutresult-coinbase":      "Whether or not the transaction is a coinbase",

	// GetTxOutCmd help.
	"gettxout--synopsis":      "Returns information about an unspent transaction output..",
	"gettxout-txid":           "The hash of the transaction",
	"gettxout-vout":           "The index of the output",
	"gettxout-includemempool": "Include the mempool when true",

	// GetWorkResult help.
	"getworkresult-data":     "Hex-encoded block data",
	"getworkresult-hash1":    "(DEPRECATED) Hex-encoded formatted hash buffer",
	"getworkresult-midstate": "(DEPRECATED) Hex-encoded precomputed hash state after hashing first half of the data",
	"getworkresult-target":   "Hex-encoded little-endian hash target",

	// GetWorkCmd help.
	"getwork--synopsis":   "(DEPRECATED - Use getblocktemplate instead) Returns formatted hash data to work on or checks and submits solved data.",
	"getwork-data":        "Hex-encoded data to check",
	"getwork--condition0": "no data provided",
	"getwork--condition1": "data provided",
	"getwork--result1":    "Whether or not the solved data is valid and was added to the chain",

	// HelpCmd help.
	"help--synopsis":   "Returns a list of all commands or help for a specified command.",
	"help-command":     "The command to retrieve help for",
	"help--condition0": "no command provided",
	"help--condition1": "command specified",
	"help--result0":    "List of commands",
	"help--result1":    "Help for specified command",

	// PingCmd help.
	"ping--synopsis": "Queues a ping to be sent to each connected peer.\n" +
		"Ping times are provided by getpeerinfo via the pingtime and pingwait fields.",

	// RebroadcastMissed help.
	"rebroadcastmissed--synopsis": "Asks the daemon to rebroadcast missed votes.\n",

	// RebroadcastWinnerCmd help.
	"rebroadcastwinners--synopsis": "Asks the daemon to rebroadcast the winners of the voting lottery.\n",

	// SearchRawTransactionsCmd help.
	"searchrawtransactions--synopsis": "Returns raw data for transactions involving the passed address.\n" +
		"Returned transactions are pulled from both the database, and transactions currently in the mempool.\n" +
		"Transactions pulled from the mempool will have the 'confirmations' field set to 0.\n" +
		"Usage of this RPC requires the optional --addrindex flag to be activated, otherwise all responses will simply return with an error stating the address index has not yet been built.\n" +
		"Similarly, until the address index has caught up with the current best height, all requests will return an error response in order to avoid serving stale data.",
	"searchrawtransactions-address":     "The Decred address to search for",
	"searchrawtransactions-verbose":     "Specifies the transaction is returned as a JSON object instead of hex-encoded string",
	"searchrawtransactions--condition0": "verbose=0",
	"searchrawtransactions--condition1": "verbose=1",
	"searchrawtransactions-skip":        "The number of leading transactions to leave out of the final response",
	"searchrawtransactions-count":       "The maximum number of transactions to return",
	"searchrawtransactions-vinextra":    "Specify that extra data from previous output will be returned in vin",
	"searchrawtransactions-reverse":     "Specifies that the transactions should be returned in reverse chronological order",
	"searchrawtransactions--result0":    "Hex-encoded serialized transaction",

	// SendRawTransactionCmd help.
	"sendrawtransaction--synopsis":     "Submits the serialized, hex-encoded transaction to the local peer and relays it to the network.",
	"sendrawtransaction-hextx":         "Serialized, hex-encoded signed transaction",
	"sendrawtransaction-allowhighfees": "Whether or not to allow insanely high fees (dcrd does not yet implement this parameter, so it has no effect)",
	"sendrawtransaction--result0":      "The hash of the transaction",

	// SetGenerateCmd help.
	"setgenerate--synopsis":    "Set the server to generate coins (mine) or not.",
	"setgenerate-generate":     "Use true to enable generation, false to disable it",
	"setgenerate-genproclimit": "The number of processors (cores) to limit generation to or -1 for default",

	// StopCmd help.
	"stop--synopsis": "Shutdown dcrd.",
	"stop--result0":  "The string 'dcrd stopping.'",

	// SubmitBlockOptions help.
	"submitblockoptions-workid": "This parameter is currently ignored",

	// SubmitBlockCmd help.
	"submitblock--synopsis":   "Attempts to submit a new serialized, hex-encoded block to the network.",
	"submitblock-hexblock":    "Serialized, hex-encoded block",
	"submitblock-options":     "This parameter is currently ignored",
	"submitblock--condition0": "Block successfully submitted",
	"submitblock--condition1": "Block rejected",
	"submitblock--result1":    "The reason the block was rejected",

	// ValidateAddressResult help.
	"validateaddresschainresult-isvalid": "Whether or not the address is valid",
	"validateaddresschainresult-address": "The decred address (only when isvalid is true)",

	// ValidateAddressCmd help.
	"validateaddress--synopsis": "Verify an address is valid.",
	"validateaddress-address":   "Decred address to validate",

	// VerifyChainCmd help.
	"verifychain--synopsis": "Verifies the block chain database.\n" +
		"The actual checks performed by the checklevel parameter are implementation specific.\n" +
		"For dcrd this is:\n" +
		"checklevel=0 - Look up each block and ensure it can be loaded from the database.\n" +
		"checklevel=1 - Perform basic context-free sanity checks on each block.",
	"verifychain-checklevel": "How thorough the block verification is",
	"verifychain-checkdepth": "The number of blocks to check",
	"verifychain--result0":   "Whether or not the chain verified",

	// VerifyMessageCmd help.
	"verifymessage--synopsis": "Verify a signed message.",
	"verifymessage-address":   "The decred address to use for the signature",
	"verifymessage-signature": "The base-64 encoded signature provided by the signer",
	"verifymessage-message":   "The signed message",
	"verifymessage--result0":  "Whether or not the signature verified",

	// -------- Websocket-specific help --------

	// Session help.
	"session--synopsis":       "Return details regarding a websocket client's current connection session.",
	"sessionresult-sessionid": "The unique session ID for a client's websocket connection.",

	// NotifySpentAndMissedTicketsCmd help
	"notifyspentandmissedtickets--synopsis": "Request notifications for whenever tickets are spent or missed.",

	// NotifyNewTicketsCmd help
	"notifynewtickets--synopsis": "Request notifications for whenever new tickets are found.",

	// NotifyStakeDifficultyCmd help
	"notifystakedifficulty--synopsis": "Request notifications for whenever stake difficulty goes up.",

	// NotifyWinningTicketsCmd help
	"notifywinningtickets--synopsis": "Request notifications for whenever any tickets is chosen to vote.",

	// NotifyBlocksCmd help.
	"notifyblocks--synopsis": "Request notifications for whenever a block is connected or disconnected from the main (best) chain.",

	// StopNotifyBlocksCmd help.
	"stopnotifyblocks--synopsis": "Cancel registered notifications for whenever a block is connected or disconnected from the main (best) chain.",

	// NotifyNewTransactionsCmd help.
	"notifynewtransactions--synopsis": "Send either a txaccepted or a txacceptedverbose notification when a new transaction is accepted into the mempool.",
	"notifynewtransactions-verbose":   "Specifies which type of notification to receive. If verbose is true, then the caller receives txacceptedverbose, otherwise the caller receives txaccepted",

	// StopNotifyNewTransactionsCmd help.
	"stopnotifynewtransactions--synopsis": "Stop sending either a txaccepted or a txacceptedverbose notification when a new transaction is accepted into the mempool.",

	// NotifyReceivedCmd help.
	"notifyreceived--synopsis": "Send a recvtx notification when a transaction added to mempool or appears in a newly-attached block contains a txout pkScript sending to any of the passed addresses.\n" +
		"Matching outpoints are automatically registered for redeemingtx notifications.",
	"notifyreceived-addresses": "List of address to receive notifications about",

	// StopNotifyReceivedCmd help.
	"stopnotifyreceived--synopsis": "Cancel registered receive notifications for each passed address.",
	"stopnotifyreceived-addresses": "List of address to cancel receive notifications for",

	// OutPoint help.
	"outpoint-hash":  "The hex-encoded bytes of the outpoint hash",
	"outpoint-index": "The index of the outpoint",
	"outpoint-tree":  "The tree of the outpoint",

	// NotifySpentCmd help.
	"notifyspent--synopsis": "Send a redeemingtx notification when a transaction spending an outpoint appears in mempool (if relayed to this dcrd instance) and when such a transaction first appears in a newly-attached block.",
	"notifyspent-outpoints": "List of transaction outpoints to monitor.",

	// StopNotifySpentCmd help.
	"stopnotifyspent--synopsis": "Cancel registered spending notifications for each passed outpoint.",
	"stopnotifyspent-outpoints": "List of transaction outpoints to stop monitoring.",

	// Rescan help.
	"rescan--synopsis": "Rescan block chain for transactions to addresses.\n" +
		"When the endblock parameter is omitted, the rescan continues through the best block in the main chain.\n" +
		"Rescan results are sent as recvtx and redeemingtx notifications.\n" +
		"This call returns once the rescan completes.",
	"rescan-beginblock": "Hash of the first block to begin rescanning",
	"rescan-addresses":  "List of addresses to include in the rescan",
	"rescan-outpoints":  "List of transaction outpoints to include in the rescan",
	"rescan-endblock":   "Hash of final block to rescan",

	// -------- Decred-specific help --------

	// EstimateFee help.
	"estimatefee--synopsis": "Returns the estimated fee in dcr/kb.",
	"estimatefee-numblocks": "(unused)",
	"estimatefee--result0":  "Estimated fee.",

	// EstimateStakeDiff help.
	"estimatestakediff--synopsis":      "Estimate the next minimum, maximum, expected, and user-specified stake difficulty",
	"estimatestakediff-tickets":        "Use this number of new tickets in blocks to estimate the next difficulty",
	"estimatestakediffresult-min":      "Minimum estimate for stake difficulty",
	"estimatestakediffresult-max":      "Maximum estimate for stake difficulty",
	"estimatestakediffresult-expected": "Expected estimate for stake difficulty",
	"estimatestakediffresult-user":     "Estimate for stake difficulty with the passed user amount of tickets",

	// GetCoinSupply help
	"getcoinsupply--synopsis": "Returns current total coin supply in atoms",
	"getcoinsupply--result0":  "Current coin supply in atoms",

	// LiveTickets help.
	"livetickets--synopsis":     "Request tickets the live ticket hashes from the ticket database",
	"liveticketsresult-tickets": "List of live tickets",

	// MissedTickets help.
	"missedtickets--synopsis":     "Request tickets the client missed",
	"missedticketsresult-tickets": "List of missed tickets",

	// TicketBuckets help.
	"ticketbuckets--synopsis": "Request for the number of tickets currently in each bucket of the ticket database.",
	"ticketbucket-tickets":    "Number of tickets in bucket.",
	"ticketbucket-number":     "Bucket number.",

	// TicketFeeInfo help.
	"ticketfeeinfo--synopsis":            "Get various information about ticket fees from the mempool, blocks, and difficulty windows",
	"ticketfeeinfo-blocks":               "The number of blocks, starting from the chain tip and descending, to return fee information about",
	"ticketfeeinfo-windows":              "The number of difficulty windows to return ticket fee information about",
	"ticketfeeinforesult-feeinfomempool": "Ticket fee information for all tickets in the mempool",
	"ticketfeeinforesult-feeinfoblocks":  "Ticket fee information for a given list of blocks descending from the chain tip",
	"ticketfeeinforesult-feeinfowindows": "Ticket fee information for a window period where the stake difficulty was the same",

	"feeinfomempool-number": "Number of transactions in the mempool",
	"feeinfomempool-min":    "Minimum transaction fee in the mempool",
	"feeinfomempool-max":    "Maximum transaction fee in the mempool",
	"feeinfomempool-mean":   "Mean of transaction fees in the mempool",
	"feeinfomempool-median": "Median of transaction fees in the mempool",
	"feeinfomempool-stddev": "Standard deviation of transaction fees in the mempool",

	"feeinfoblock-height": "Height of the block",
	"feeinfoblock-number": "Number of transactions in the block",
	"feeinfoblock-min":    "Minimum transaction fee in the block",
	"feeinfoblock-max":    "Maximum transaction fee in the block",
	"feeinfoblock-mean":   "Mean of transaction fees in the block",
	"feeinfoblock-median": "Median of transaction fees in the block",
	"feeinfoblock-stddev": "Standard deviation of transaction fees in the block",

	"feeinfowindow-startheight": "First block in the window (inclusive)",
	"feeinfowindow-endheight":   "Last block in the window (exclusive)",
	"feeinfowindow-number":      "Number of transactions in the window",
	"feeinfowindow-min":         "Minimum transaction fee in the window",
	"feeinfowindow-max":         "Maximum transaction fee in the window",
	"feeinfowindow-mean":        "Mean of transaction fees in the window",
	"feeinfowindow-median":      "Median of transaction fees in the window",
	"feeinfowindow-stddev":      "Standard deviation of transaction fees in the window",

	// TicketsForAddress help.
	"ticketsforaddress--synopsis":     "Request all the tickets for an address.",
	"ticketsforaddress-address":       "Address to look for.",
	"ticketsforaddressresult-tickets": "Tickets owned by the specified address.",

	// TicketsForBucket help.
	"ticketsforbucket--synopsis":     "Request all the tickets and owners in a given bucket.",
	"ticketsforbucket-bucket":        "Bucket to look for.",
	"ticketsforbucketresult-tickets": "Result for the ticketsfor bucket command.",
	"ticket-owner":                   "Address owning the ticket.",
	"ticket-hash":                    "Hash of the ticket.",

	// TicketVWAP help.
	"ticketvwap--synopsis": "Calculate the volume weighted average price of tickets for a range of blocks (default: full PoS difficulty adjustment depth)",
	"ticketvwap-start":     "The start height to begin calculating the VWAP from",
	"ticketvwap-end":       "The end height to begin calculating the VWAP from",
	"ticketvwap--result0":  "The volume weighted average price",

	// TxFeeInfo help.
	"txfeeinfo--synopsis":            "Get various information about regular transaction fees from the mempool, blocks, and difficulty windows",
	"txfeeinfo-blocks":               "The number of blocks to calculate transaction fees for, starting from the end of the tip moving backwards",
	"txfeeinfo-rangestart":           "The start height of the block range to calculate transaction fees for",
	"txfeeinfo-rangeend":             "The end height of the block range to calculate transaction fees for",
	"txfeeinforesult-feeinfomempool": "Transaction fee information for all regular transactions in the mempool",
	"txfeeinforesult-feeinfoblocks":  "Transaction fee information for a given list of blocks descending from the chain tip",
	"txfeeinforesult-feeinforange":   "Transaction fee information for a window period where the stake difficulty was the same",

	"feeinforange-number": "Number of transactions in the window",
	"feeinforange-min":    "Minimum transaction fee in the window",
	"feeinforange-max":    "Maximum transaction fee in the window",
	"feeinforange-mean":   "Mean of transaction fees in the window",
	"feeinforange-median": "Median of transaction fees in the window",
	"feeinforange-stddev": "Standard deviation of transaction fees in the window",
}

// rpcResultTypes specifies the result types that each RPC command can return.
// This information is used to generate the help.  Each result type must be a
// pointer to the type (or nil to indicate no return value).
var rpcResultTypes = map[string][]interface{}{
	"addnode":               nil,
	"createrawsstx":         []interface{}{(*string)(nil)},
	"createrawssgentx":      []interface{}{(*string)(nil)},
	"createrawssrtx":        []interface{}{(*string)(nil)},
	"createrawtransaction":  []interface{}{(*string)(nil)},
	"debuglevel":            []interface{}{(*string)(nil), (*string)(nil)},
	"decoderawtransaction":  []interface{}{(*dcrjson.TxRawDecodeResult)(nil)},
	"decodescript":          []interface{}{(*dcrjson.DecodeScriptResult)(nil)},
	"estimatefee":           []interface{}{(*float64)(nil)},
	"estimatestakediff":     []interface{}{(*dcrjson.EstimateStakeDiffResult)(nil)},
	"existsaddress":         []interface{}{(*bool)(nil)},
	"existsaddresses":       []interface{}{(*string)(nil)},
	"existsliveticket":      []interface{}{(*bool)(nil)},
	"existslivetickets":     []interface{}{(*string)(nil)},
	"existsmempooltxs":      []interface{}{(*string)(nil)},
	"getaddednodeinfo":      []interface{}{(*[]string)(nil), (*[]dcrjson.GetAddedNodeInfoResult)(nil)},
	"getbestblock":          []interface{}{(*dcrjson.GetBestBlockResult)(nil)},
	"generate":              []interface{}{(*[]string)(nil)},
	"getbestblockhash":      []interface{}{(*string)(nil)},
	"getblock":              []interface{}{(*string)(nil), (*dcrjson.GetBlockVerboseResult)(nil)},
	"getblockcount":         []interface{}{(*int64)(nil)},
	"getblockhash":          []interface{}{(*string)(nil)},
	"getblockheader":        []interface{}{(*string)(nil), (*dcrjson.GetBlockHeaderVerboseResult)(nil)},
	"getblocktemplate":      []interface{}{(*dcrjson.GetBlockTemplateResult)(nil), (*string)(nil), nil},
	"getconnectioncount":    []interface{}{(*int32)(nil)},
	"getcurrentnet":         []interface{}{(*uint32)(nil)},
	"getdifficulty":         []interface{}{(*float64)(nil)},
	"getstakedifficulty":    []interface{}{(*dcrjson.GetStakeDifficultyResult)(nil)},
	"getgenerate":           []interface{}{(*bool)(nil)},
	"gethashespersec":       []interface{}{(*float64)(nil)},
	"getinfo":               []interface{}{(*dcrjson.InfoChainResult)(nil)},
	"getmempoolinfo":        []interface{}{(*dcrjson.GetMempoolInfoResult)(nil)},
	"getmininginfo":         []interface{}{(*dcrjson.GetMiningInfoResult)(nil)},
	"getnettotals":          []interface{}{(*dcrjson.GetNetTotalsResult)(nil)},
	"getnetworkhashps":      []interface{}{(*int64)(nil)},
	"getpeerinfo":           []interface{}{(*[]dcrjson.GetPeerInfoResult)(nil)},
	"getrawmempool":         []interface{}{(*[]string)(nil), (*dcrjson.GetRawMempoolVerboseResult)(nil)},
	"getrawtransaction":     []interface{}{(*string)(nil), (*dcrjson.TxRawResult)(nil)},
	"getticketpoolvalue":    []interface{}{(*float64)(nil)},
	"gettxout":              []interface{}{(*dcrjson.GetTxOutResult)(nil)},
	"getwork":               []interface{}{(*dcrjson.GetWorkResult)(nil), (*bool)(nil)},
	"getcoinsupply":         []interface{}{(*int64)(nil)},
	"help":                  []interface{}{(*string)(nil), (*string)(nil)},
	"livetickets":           []interface{}{(*dcrjson.LiveTicketsResult)(nil)},
	"missedtickets":         []interface{}{(*dcrjson.MissedTicketsResult)(nil)},
	"node":                  nil,
	"ping":                  nil,
	"rebroadcastmissed":     nil,
	"rebroadcastwinners":    nil,
	"searchrawtransactions": []interface{}{(*string)(nil), (*[]dcrjson.SearchRawTransactionsResult)(nil)},
	"sendrawtransaction":    []interface{}{(*string)(nil)},
	"setgenerate":           nil,
	"stop":                  []interface{}{(*string)(nil)},
	"submitblock":           []interface{}{nil, (*string)(nil)},
	"ticketfeeinfo":         []interface{}{(*dcrjson.TicketFeeInfoResult)(nil)},
	"ticketsforaddress":     []interface{}{(*dcrjson.TicketsForAddressResult)(nil)},
	"ticketvwap":            []interface{}{(*float64)(nil)},
	"txfeeinfo":             []interface{}{(*dcrjson.TxFeeInfoResult)(nil)},
	"validateaddress":       []interface{}{(*dcrjson.ValidateAddressChainResult)(nil)},
	"verifychain":           []interface{}{(*bool)(nil)},
	"verifymessage":         []interface{}{(*bool)(nil)},

	// Websocket commands.
	"session":                     []interface{}{(*dcrjson.SessionResult)(nil)},
	"notifywinningtickets":        nil,
	"notifyspentandmissedtickets": nil,
	"notifynewtickets":            nil,
	"notifystakedifficulty":       nil,
	"notifyblocks":                nil,
	"notifynewtransactions":       nil,
	"notifyreceived":              nil,
	"notifyspent":                 nil,
	"rescan":                      nil,
	"stopnotifyblocks":            nil,
	"stopnotifynewtransactions":   nil,
	"stopnotifyreceived":          nil,
	"stopnotifyspent":             nil,
}

// helpCacher provides a concurrent safe type that provides help and usage for
// the RPC server commands and caches the results for future calls.
type helpCacher struct {
	sync.Mutex
	usage      string
	methodHelp map[string]string
}

// rpcMethodHelp returns an RPC help string for the provided method.
//
// This function is safe for concurrent access.
func (c *helpCacher) rpcMethodHelp(method string) (string, error) {
	c.Lock()
	defer c.Unlock()

	// Return the cached method help if it exists.
	if help, exists := c.methodHelp[method]; exists {
		return help, nil
	}

	// Look up the result types for the method.
	resultTypes, ok := rpcResultTypes[method]
	if !ok {
		return "", errors.New("no result types specified for method " +
			method)
	}

	// Generate, cache, and return the help.
	help, err := dcrjson.GenerateHelp(method, helpDescsEnUS, resultTypes...)
	if err != nil {
		return "", err
	}
	c.methodHelp[method] = help
	return help, nil
}

// rpcUsage returns one-line usage for all support RPC commands.
//
// This function is safe for concurrent access.
func (c *helpCacher) rpcUsage(includeWebsockets bool) (string, error) {
	c.Lock()
	defer c.Unlock()

	// Return the cached usage if it is available.
	if c.usage != "" {
		return c.usage, nil
	}

	// Generate a list of one-line usage for every command.
	usageTexts := make([]string, 0, len(rpcHandlers))
	for k := range rpcHandlers {
		usage, err := dcrjson.MethodUsageText(k)
		if err != nil {
			return "", err
		}
		usageTexts = append(usageTexts, usage)
	}

	// Include websockets commands if requested.
	if includeWebsockets {
		for k := range wsHandlers {
			usage, err := dcrjson.MethodUsageText(k)
			if err != nil {
				return "", err
			}
			usageTexts = append(usageTexts, usage)
		}
	}

	sort.Sort(sort.StringSlice(usageTexts))
	c.usage = strings.Join(usageTexts, "\n")
	return c.usage, nil
}

// newHelpCacher returns a new instance of a help cacher which provides help and
// usage for the RPC server commands and caches the results for future calls.
func newHelpCacher() *helpCacher {
	return &helpCacher{
		methodHelp: make(map[string]string),
	}
}<|MERGE_RESOLUTION|>--- conflicted
+++ resolved
@@ -89,12 +89,8 @@
 	"createrawtransaction-amounts":        "JSON object with the destination addresses as keys and amounts as values",
 	"createrawtransaction-amounts--key":   "address",
 	"createrawtransaction-amounts--value": "n.nnn",
-<<<<<<< HEAD
 	"createrawtransaction-amounts--desc":  "The destination address as the key and the amount in DCR as the value",
-=======
-	"createrawtransaction-amounts--desc":  "The destination address as the key and the amount in BTC as the value",
 	"createrawtransaction-locktime":       "Locktime value; a non-zero value will also locktime-activate the inputs",
->>>>>>> 4b7206b5
 	"createrawtransaction--result0":       "Hex-encoded bytes of the serialized transaction",
 
 	// ScriptSig help.
