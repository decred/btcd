--- conflicted
+++ resolved
@@ -21,34 +21,19 @@
 	"sync/atomic"
 	"time"
 
-<<<<<<< HEAD
 	"github.com/decred/dcrd/addrmgr"
 	"github.com/decred/dcrd/blockchain"
 	"github.com/decred/dcrd/blockchain/indexers"
 	"github.com/decred/dcrd/chaincfg"
 	"github.com/decred/dcrd/chaincfg/chainhash"
 	"github.com/decred/dcrd/database"
+	"github.com/decred/dcrd/mempool"
 	"github.com/decred/dcrd/mining"
 	"github.com/decred/dcrd/peer"
 	"github.com/decred/dcrd/txscript"
 	"github.com/decred/dcrd/wire"
 	"github.com/decred/dcrutil"
 	"github.com/decred/dcrutil/bloom"
-=======
-	"github.com/btcsuite/btcd/addrmgr"
-	"github.com/btcsuite/btcd/blockchain"
-	"github.com/btcsuite/btcd/blockchain/indexers"
-	"github.com/btcsuite/btcd/chaincfg"
-	"github.com/btcsuite/btcd/chaincfg/chainhash"
-	"github.com/btcsuite/btcd/database"
-	"github.com/btcsuite/btcd/mempool"
-	"github.com/btcsuite/btcd/mining"
-	"github.com/btcsuite/btcd/peer"
-	"github.com/btcsuite/btcd/txscript"
-	"github.com/btcsuite/btcd/wire"
-	"github.com/btcsuite/btcutil"
-	"github.com/btcsuite/btcutil/bloom"
->>>>>>> 7fac099b
 )
 
 const (
@@ -2613,8 +2598,16 @@
 	}
 	s.blockManager = bm
 
-<<<<<<< HEAD
-	txC := mempoolConfig{
+	txC := mempool.Config{
+		Policy: mempool.Policy{
+			DisableRelayPriority: cfg.NoRelayPriority,
+			FreeTxRelayLimit:     cfg.FreeTxRelayLimit,
+			MaxOrphanTxs:         cfg.MaxOrphanTxs,
+			MaxOrphanTxSize:      defaultMaxOrphanTxSize,
+			MaxSigOpsPerTx:       blockchain.MaxSigOpsPerBlock / 5,
+			MinRelayTxFee:        cfg.minRelayTxFee,
+			AllowOldVotes:        cfg.AllowOldVotes,
+		},
 		ChainParams: chainParams,
 		// EnableAddrIndex: !cfg.NoAddrIndex, TODO
 		NewestHash: func() (*chainhash.Hash, int64, error) {
@@ -2630,34 +2623,12 @@
 			bm.chainState.Unlock()
 			return sDiff, nil
 		},
-
-		Policy: mempoolPolicy{
-=======
-	txC := mempool.Config{
-		Policy: mempool.Policy{
->>>>>>> 7fac099b
-			DisableRelayPriority: cfg.NoRelayPriority,
-			FreeTxRelayLimit:     cfg.FreeTxRelayLimit,
-			MaxOrphanTxs:         cfg.MaxOrphanTxs,
-			MaxOrphanTxSize:      defaultMaxOrphanTxSize,
-			MaxSigOpsPerTx:       blockchain.MaxSigOpsPerBlock / 5,
-			MinRelayTxFee:        cfg.minRelayTxFee,
-		},
-<<<<<<< HEAD
 		FetchUtxoView:   s.blockManager.chain.FetchUtxoView,
 		Chain:           s.blockManager.chain,
 		SigCache:        s.sigCache,
 		TimeSource:      s.timeSource,
 		AddrIndex:       s.addrIndex,
 		ExistsAddrIndex: s.existsAddrIndex,
-=======
-		ChainParams:   chainParams,
-		FetchUtxoView: s.blockManager.chain.FetchUtxoView,
-		Chain:         s.blockManager.chain,
-		SigCache:      s.sigCache,
-		TimeSource:    s.timeSource,
-		AddrIndex:     s.addrIndex,
->>>>>>> 7fac099b
 	}
 	s.txMemPool = mempool.New(&txC)
 
