// Copyright (c) 2013-2016 The btcsuite developers
<<<<<<< HEAD
// Copyright (c) 2015-2016 The Decred developers
=======
>>>>>>> 6229e358
// Use of this source code is governed by an ISC
// license that can be found in the LICENSE file.

package main

import (
	"fmt"
	"os"
	"path/filepath"

<<<<<<< HEAD
=======
	"github.com/btcsuite/btcd/chaincfg"
	"github.com/btcsuite/btcd/database"
	_ "github.com/btcsuite/btcd/database/ffldb"
	"github.com/btcsuite/btcd/wire"
	"github.com/btcsuite/btcutil"
>>>>>>> 6229e358
	flags "github.com/btcsuite/go-flags"
	"github.com/decred/dcrd/chaincfg"
	"github.com/decred/dcrd/database"
	_ "github.com/decred/dcrd/database/ffldb"
	"github.com/decred/dcrd/wire"
	"github.com/decred/dcrutil"
)

const (
	defaultDbType   = "ffldb"
	defaultDataFile = "bootstrap.dat"
	defaultProgress = 10
)

var (
<<<<<<< HEAD
	dcrdHomeDir     = dcrutil.AppDataDir("dcrd", false)
	defaultDataDir  = filepath.Join(dcrdHomeDir, "data")
=======
	btcdHomeDir     = btcutil.AppDataDir("btcd", false)
	defaultDataDir  = filepath.Join(btcdHomeDir, "data")
>>>>>>> 6229e358
	knownDbTypes    = database.SupportedDrivers()
	activeNetParams = &chaincfg.MainNetParams
)

// config defines the configuration options for findcheckpoint.
//
// See loadConfig for details on the configuration load process.
type config struct {
<<<<<<< HEAD
	DataDir  string `short:"b" long:"datadir" description:"Location of the dcrd data directory"`
	DbType   string `long:"dbtype" description:"Database backend to use for the Block Chain"`
	TestNet  bool   `long:"testnet" description:"Use the test network"`
	SimNet   bool   `long:"simnet" description:"Use the simulation test network"`
	InFile   string `short:"i" long:"infile" description:"File containing the block(s)"`
	Progress int    `short:"p" long:"progress" description:"Show a progress message each time this number of seconds have passed -- Use 0 to disable progress announcements"`
=======
	DataDir        string `short:"b" long:"datadir" description:"Location of the btcd data directory"`
	DbType         string `long:"dbtype" description:"Database backend to use for the Block Chain"`
	TestNet3       bool   `long:"testnet" description:"Use the test network"`
	RegressionTest bool   `long:"regtest" description:"Use the regression test network"`
	SimNet         bool   `long:"simnet" description:"Use the simulation test network"`
	InFile         string `short:"i" long:"infile" description:"File containing the block(s)"`
	TxIndex        bool   `long:"txindex" description:"Build a full hash-based transaction index which makes all transactions available via the getrawtransaction RPC"`
	AddrIndex      bool   `long:"addrindex" description:"Build a full address-based transaction index which makes the searchrawtransactions RPC available"`
	Progress       int    `short:"p" long:"progress" description:"Show a progress message each time this number of seconds have passed -- Use 0 to disable progress announcements"`
>>>>>>> 6229e358
}

// filesExists reports whether the named file or directory exists.
func fileExists(name string) bool {
	if _, err := os.Stat(name); err != nil {
		if os.IsNotExist(err) {
			return false
		}
	}
	return true
}

// validDbType returns whether or not dbType is a supported database type.
func validDbType(dbType string) bool {
	for _, knownType := range knownDbTypes {
		if dbType == knownType {
			return true
		}
	}

	return false
}

// netName returns the name used when referring to a bitcoin network.  At the
// time of writing, dcrd currently places blocks for testnet version 3 in the
// data and log directory "testnet", which does not match the Name field of the
// chaincfg parameters.  This function can be used to override this directory name
// as "testnet" when the passed active network matches wire.TestNet.
//
// A proper upgrade to move the data and log directories for this network to
// "testnet" is planned for the future, at which point this function can be
// removed and the network parameter's name used instead.
func netName(chainParams *chaincfg.Params) string {
	switch chainParams.Net {
	case wire.TestNet:
		return "testnet"
	default:
		return chainParams.Name
	}
}

// loadConfig initializes and parses the config using command line options.
func loadConfig() (*config, []string, error) {
	// Default config.
	cfg := config{
		DataDir:  defaultDataDir,
		DbType:   defaultDbType,
		InFile:   defaultDataFile,
		Progress: defaultProgress,
	}

	// Parse command line options.
	parser := flags.NewParser(&cfg, flags.Default)
	remainingArgs, err := parser.Parse()
	if err != nil {
		if e, ok := err.(*flags.Error); !ok || e.Type != flags.ErrHelp {
			parser.WriteHelp(os.Stderr)
		}
		return nil, nil, err
	}

	// Multiple networks can't be selected simultaneously.
	funcName := "loadConfig"
	numNets := 0
	// Count number of network flags passed; assign active network params
	// while we're at it
	if cfg.TestNet {
		numNets++
		activeNetParams = &chaincfg.TestNetParams
	}
	if cfg.SimNet {
		numNets++
		activeNetParams = &chaincfg.SimNetParams
	}
	if numNets > 1 {
		str := "%s: The testnet, regtest, and simnet params can't be " +
			"used together -- choose one of the three"
		err := fmt.Errorf(str, funcName)
		fmt.Fprintln(os.Stderr, err)
		parser.WriteHelp(os.Stderr)
		return nil, nil, err
	}

	// Validate database type.
	if !validDbType(cfg.DbType) {
		str := "%s: The specified database type [%v] is invalid -- " +
			"supported types %v"
		err := fmt.Errorf(str, "loadConfig", cfg.DbType, knownDbTypes)
		fmt.Fprintln(os.Stderr, err)
		parser.WriteHelp(os.Stderr)
		return nil, nil, err
	}

	// Append the network type to the data directory so it is "namespaced"
	// per network.  In addition to the block database, there are other
	// pieces of data that are saved to disk such as address manager state.
	// All data is specific to a network, so namespacing the data directory
	// means each individual piece of serialized data does not have to
	// worry about changing names per network and such.
	cfg.DataDir = filepath.Join(cfg.DataDir, netName(activeNetParams))

	// Ensure the specified block file exists.
	if !fileExists(cfg.InFile) {
		str := "%s: The specified block file [%v] does not exist"
		err := fmt.Errorf(str, "loadConfig", cfg.InFile)
		fmt.Fprintln(os.Stderr, err)
		parser.WriteHelp(os.Stderr)
		return nil, nil, err
	}

	return &cfg, remainingArgs, nil
}<|MERGE_RESOLUTION|>--- conflicted
+++ resolved
@@ -1,8 +1,5 @@
 // Copyright (c) 2013-2016 The btcsuite developers
-<<<<<<< HEAD
 // Copyright (c) 2015-2016 The Decred developers
-=======
->>>>>>> 6229e358
 // Use of this source code is governed by an ISC
 // license that can be found in the LICENSE file.
 
@@ -13,14 +10,6 @@
 	"os"
 	"path/filepath"
 
-<<<<<<< HEAD
-=======
-	"github.com/btcsuite/btcd/chaincfg"
-	"github.com/btcsuite/btcd/database"
-	_ "github.com/btcsuite/btcd/database/ffldb"
-	"github.com/btcsuite/btcd/wire"
-	"github.com/btcsuite/btcutil"
->>>>>>> 6229e358
 	flags "github.com/btcsuite/go-flags"
 	"github.com/decred/dcrd/chaincfg"
 	"github.com/decred/dcrd/database"
@@ -36,13 +25,8 @@
 )
 
 var (
-<<<<<<< HEAD
 	dcrdHomeDir     = dcrutil.AppDataDir("dcrd", false)
 	defaultDataDir  = filepath.Join(dcrdHomeDir, "data")
-=======
-	btcdHomeDir     = btcutil.AppDataDir("btcd", false)
-	defaultDataDir  = filepath.Join(btcdHomeDir, "data")
->>>>>>> 6229e358
 	knownDbTypes    = database.SupportedDrivers()
 	activeNetParams = &chaincfg.MainNetParams
 )
@@ -51,24 +35,15 @@
 //
 // See loadConfig for details on the configuration load process.
 type config struct {
-<<<<<<< HEAD
-	DataDir  string `short:"b" long:"datadir" description:"Location of the dcrd data directory"`
-	DbType   string `long:"dbtype" description:"Database backend to use for the Block Chain"`
-	TestNet  bool   `long:"testnet" description:"Use the test network"`
-	SimNet   bool   `long:"simnet" description:"Use the simulation test network"`
-	InFile   string `short:"i" long:"infile" description:"File containing the block(s)"`
-	Progress int    `short:"p" long:"progress" description:"Show a progress message each time this number of seconds have passed -- Use 0 to disable progress announcements"`
-=======
-	DataDir        string `short:"b" long:"datadir" description:"Location of the btcd data directory"`
-	DbType         string `long:"dbtype" description:"Database backend to use for the Block Chain"`
-	TestNet3       bool   `long:"testnet" description:"Use the test network"`
-	RegressionTest bool   `long:"regtest" description:"Use the regression test network"`
-	SimNet         bool   `long:"simnet" description:"Use the simulation test network"`
-	InFile         string `short:"i" long:"infile" description:"File containing the block(s)"`
-	TxIndex        bool   `long:"txindex" description:"Build a full hash-based transaction index which makes all transactions available via the getrawtransaction RPC"`
-	AddrIndex      bool   `long:"addrindex" description:"Build a full address-based transaction index which makes the searchrawtransactions RPC available"`
-	Progress       int    `short:"p" long:"progress" description:"Show a progress message each time this number of seconds have passed -- Use 0 to disable progress announcements"`
->>>>>>> 6229e358
+	DataDir         string `short:"b" long:"datadir" description:"Location of the dcrd data directory"`
+	DbType          string `long:"dbtype" description:"Database backend to use for the Block Chain"`
+	TestNet         bool   `long:"testnet" description:"Use the test network"`
+	SimNet          bool   `long:"simnet" description:"Use the simulation test network"`
+	InFile          string `short:"i" long:"infile" description:"File containing the block(s)"`
+	ExistsAddrIndex bool   `long:"existsaddrindex" description:"Build a full index of which addresses were ever seen on the blockchain"`
+	TxIndex         bool   `long:"txindex" description:"Build a full hash-based transaction index which makes all transactions available via the getrawtransaction RPC"`
+	AddrIndex       bool   `long:"addrindex" description:"Build a full address-based transaction index which makes the searchrawtransactions RPC available"`
+	Progress        int    `short:"p" long:"progress" description:"Show a progress message each time this number of seconds have passed -- Use 0 to disable progress announcements"`
 }
 
 // filesExists reports whether the named file or directory exists.
