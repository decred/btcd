<<<<<<< HEAD
// Copyright (c) 2014 The btcsuite developers
// Copyright (c) 2015-2016 The Decred developers
=======
// Copyright (c) 2014-2016 The btcsuite developers
>>>>>>> bd4e64d1
// Use of this source code is governed by an ISC
// license that can be found in the LICENSE file.

package main

import (
	"errors"
	"fmt"
	"math/rand"
	"sync"
	"time"

<<<<<<< HEAD
	"github.com/decred/dcrd/blockchain"
	"github.com/decred/dcrd/chaincfg"
	"github.com/decred/dcrd/chaincfg/chainhash"
	"github.com/decred/dcrd/mining"
	"github.com/decred/dcrd/wire"
	"github.com/decred/dcrutil"
=======
	"github.com/btcsuite/btcd/blockchain"
	"github.com/btcsuite/btcd/chaincfg/chainhash"
	"github.com/btcsuite/btcd/mining"
	"github.com/btcsuite/btcd/wire"
	"github.com/btcsuite/btcutil"
>>>>>>> bd4e64d1
)

const (
	// maxNonce is the maximum value a nonce can be in a block header.
	maxNonce = ^uint32(0) // 2^32 - 1

	// maxExtraNonce is the maximum value an extra nonce used in a coinbase
	// transaction can be.
	maxExtraNonce = ^uint64(0) // 2^64 - 1

	// hpsUpdateSecs is the number of seconds to wait in between each
	// update to the hashes per second monitor.
	hpsUpdateSecs = 10

	// hashUpdateSec is the number of seconds each worker waits in between
	// notifying the speed monitor with how many hashes have been completed
	// while they are actively searching for a solution.  This is done to
	// reduce the amount of syncs between the workers that must be done to
	// keep track of the hashes per second.
	hashUpdateSecs = 15

	// maxSimnetToMine is the maximum number of blocks to mine on HEAD~1
	// for simnet so that you don't run out of memory if tickets for
	// some reason run out during simulations.
	maxSimnetToMine uint8 = 4
)

var (
	// defaultNumWorkers is the default number of workers to use for mining
	// and is based on the number of processor cores.  This helps ensure the
	// system stays reasonably responsive under heavy load.
	defaultNumWorkers = uint32(chaincfg.CPUMinerThreads)
)

// CPUMiner provides facilities for solving blocks (mining) using the CPU in
// a concurrency-safe manner.  It consists of two main goroutines -- a speed
// monitor and a controller for worker goroutines which generate and solve
// blocks.  The number of goroutines can be set via the SetMaxGoRoutines
// function, but the default is based on the number of processor cores in the
// system which is typically sufficient.
type CPUMiner struct {
	sync.Mutex
	policy            *mining.Policy
	txSource          mining.TxSource
	server            *server
	numWorkers        uint32
	started           bool
	discreteMining    bool
	submitBlockLock   sync.Mutex
	wg                sync.WaitGroup
	workerWg          sync.WaitGroup
	updateNumWorkers  chan struct{}
	queryHashesPerSec chan float64
	updateHashes      chan uint64
	speedMonitorQuit  chan struct{}
	quit              chan struct{}

	// This is a map that keeps track of how many blocks have
	// been mined on each parent by the CPUMiner. It is only
	// for use in simulation networks, to diminish memory
	// exhaustion. It should not race because it's only
	// accessed in a single threaded loop below.
	minedOnParents map[chainhash.Hash]uint8
}

// speedMonitor handles tracking the number of hashes per second the mining
// process is performing.  It must be run as a goroutine.
func (m *CPUMiner) speedMonitor() {
	minrLog.Tracef("CPU miner speed monitor started")

	var hashesPerSec float64
	var totalHashes uint64
	ticker := time.NewTicker(time.Second * hpsUpdateSecs)
	defer ticker.Stop()

out:
	for {
		select {
		// Periodic updates from the workers with how many hashes they
		// have performed.
		case numHashes := <-m.updateHashes:
			totalHashes += numHashes

		// Time to update the hashes per second.
		case <-ticker.C:
			curHashesPerSec := float64(totalHashes) / hpsUpdateSecs
			if hashesPerSec == 0 {
				hashesPerSec = curHashesPerSec
			}
			hashesPerSec = (hashesPerSec + curHashesPerSec) / 2
			totalHashes = 0
			if hashesPerSec != 0 {
				minrLog.Debugf("Hash speed: %6.0f kilohashes/s",
					hashesPerSec/1000)
			}

		// Request for the number of hashes per second.
		case m.queryHashesPerSec <- hashesPerSec:
			// Nothing to do.

		case <-m.speedMonitorQuit:
			break out
		}
	}

	m.wg.Done()
	minrLog.Tracef("CPU miner speed monitor done")
}

// submitBlock submits the passed block to network after ensuring it passes all
// of the consensus validation rules.
func (m *CPUMiner) submitBlock(block *dcrutil.Block) bool {
	m.submitBlockLock.Lock()
	defer m.submitBlockLock.Unlock()

	_, latestHeight := m.server.blockManager.chainState.Best()

	// Be sure to set this so ProcessBlock doesn't fail! - Decred
	block.SetHeight(latestHeight + 1)

	// Process this block using the same rules as blocks coming from other
	// nodes. This will in turn relay it to the network like normal.
	isOrphan, err := m.server.blockManager.ProcessBlock(block, blockchain.BFNone)
	if err != nil {
		// Anything other than a rule violation is an unexpected error,
		// so log that error as an internal error.
		rErr, ok := err.(blockchain.RuleError)
		if !ok {
			minrLog.Errorf("Unexpected error while processing "+
				"block submitted via CPU miner: %v", err)
			return false
		}
		// Occasionally errors are given out for timing errors with
		// ResetMinDifficulty and high block works that is above
		// the target. Feed these to debug.
		if m.server.chainParams.ResetMinDifficulty &&
			rErr.ErrorCode == blockchain.ErrHighHash {
			minrLog.Debugf("Block submitted via CPU miner rejected "+
				"because of ResetMinDifficulty time sync failure: %v",
				err)
			return false
		}
		// Other rule errors should be reported.
		minrLog.Errorf("Block submitted via CPU miner rejected: %v", err)
		return false

	}
	if isOrphan {
		minrLog.Errorf("Block submitted via CPU miner is an orphan building "+
			"on parent %v", block.MsgBlock().Header.PrevBlock)
		return false
	}

	// The block was accepted.
	coinbaseTxOuts := block.MsgBlock().Transactions[0].TxOut
	coinbaseTxGenerated := int64(0)
	for _, out := range coinbaseTxOuts {
		coinbaseTxGenerated += out.Value
	}
	minrLog.Infof("Block submitted via CPU miner accepted (hash %s, "+
<<<<<<< HEAD
		"height %v, amount %v)",
		block.Sha(),
		block.Height(),
		dcrutil.Amount(coinbaseTxGenerated))
=======
		"amount %v)", block.Hash(), btcutil.Amount(coinbaseTx.Value))
>>>>>>> bd4e64d1
	return true
}

// solveBlock attempts to find some combination of a nonce, extra nonce, and
// current timestamp which makes the passed block hash to a value less than the
// target difficulty.  The timestamp is updated periodically and the passed
// block is modified with all tweaks during this process.  This means that
// when the function returns true, the block is ready for submission.
//
// This function will return early with false when conditions that trigger a
// stale block such as a new block showing up or periodically when there are
// new transactions and enough time has elapsed without finding a solution.
func (m *CPUMiner) solveBlock(msgBlock *wire.MsgBlock, ticker *time.Ticker,
	quit chan struct{}) bool {

	blockHeight := int64(msgBlock.Header.Height)

	// Choose a random extra nonce offset for this block template and
	// worker.
	enOffset, err := wire.RandomUint64()
	if err != nil {
		minrLog.Errorf("Unexpected error while generating random "+
			"extra nonce offset: %v", err)
		enOffset = 0
	}

	// Create a couple of convenience variables.
	header := &msgBlock.Header
	targetDifficulty := blockchain.CompactToBig(header.Bits)

	// Initial state.
	lastGenerated := time.Now()
	lastTxUpdate := m.txSource.LastUpdated()
	hashesCompleted := uint64(0)

	// Note that the entire extra nonce range is iterated and the offset is
	// added relying on the fact that overflow will wrap around 0 as
	// provided by the Go spec.
	for extraNonce := uint64(0); extraNonce < maxExtraNonce; extraNonce++ {
		// Get the old nonce values.
		ens := getCoinbaseExtranonces(msgBlock)
		ens[2] = extraNonce + enOffset

		// Update the extra nonce in the block template with the
		// new value by regenerating the coinbase script and
		// setting the merkle root to the new value.  The
		err := UpdateExtraNonce(msgBlock, blockHeight, ens)
		if err != nil {
			minrLog.Warnf("Unable to update CPU miner extranonce: %v",
				err)
			break
		}

		// Search through the entire nonce range for a solution while
		// periodically checking for early quit and stale block
		// conditions along with updates to the speed monitor.
		for i := uint32(0); i <= maxNonce; i++ {
			select {
			case <-quit:
				return false

			case <-ticker.C:
				m.updateHashes <- hashesCompleted
				hashesCompleted = 0

				// The current block is stale if the memory pool
				// has been updated since the block template was
				// generated and it has been at least 3 seconds,
				// or if it's been one minute.
				if (lastTxUpdate != m.txSource.LastUpdated() &&
					time.Now().After(lastGenerated.Add(3*time.Second))) ||
					time.Now().After(lastGenerated.Add(60*time.Second)) {

					return false
				}

				err = UpdateBlockTime(msgBlock, m.server.blockManager)
				if err != nil {
					minrLog.Warnf("CPU miner unable to update block template "+
						"time: %v", err)
					return false
				}

			default:
				// Non-blocking select to fall through
			}

			// Update the nonce and hash the block header.
			header.Nonce = i
<<<<<<< HEAD
			hash := header.BlockSha()
			hashesCompleted++
=======
			hash := header.BlockHash()
			hashesCompleted += 2
>>>>>>> bd4e64d1

			// The block is solved when the new block hash is less
			// than the target difficulty.  Yay!
			if blockchain.HashToBig(&hash).Cmp(targetDifficulty) <= 0 {
				m.updateHashes <- hashesCompleted
				return true
			}
		}
	}

	return false
}

// generateBlocks is a worker that is controlled by the miningWorkerController.
// It is self contained in that it creates block templates and attempts to solve
// them while detecting when it is performing stale work and reacting
// accordingly by generating a new block template.  When a block is solved, it
// is submitted.
//
// It must be run as a goroutine.
func (m *CPUMiner) generateBlocks(quit chan struct{}) {
	minrLog.Tracef("Starting generate blocks worker")

	// Start a ticker which is used to signal checks for stale work and
	// updates to the speed monitor.
	ticker := time.NewTicker(333 * time.Millisecond)
	defer ticker.Stop()

out:
	for {
		// Quit when the miner is stopped.
		select {
		case <-quit:
			break out
		default:
			// Non-blocking select to fall through
		}

		// No point in searching for a solution before the chain is
		// synced.  Also, grab the same lock as used for block
		// submission, since the current block will be changing and
		// this would otherwise end up building a new block template on
		// a block that is in the process of becoming stale.
		m.submitBlockLock.Lock()
		time.Sleep(100 * time.Millisecond)

		// Hacks to make dcr work with Decred PoC (simnet only)
		// TODO Remove before production.
		if cfg.SimNet {
			_, curHeight := m.server.blockManager.chainState.Best()

			if curHeight == 1 {
				time.Sleep(5500 * time.Millisecond) // let wallet reconn
			} else if curHeight > 100 && curHeight < 201 { // slow down to i
				time.Sleep(10 * time.Millisecond) // 2500
			} else { // burn through the first pile of blocks
				time.Sleep(10 * time.Millisecond)
			}
		}

		// Choose a payment address at random.
		rand.Seed(time.Now().UnixNano())
		payToAddr := cfg.miningAddrs[rand.Intn(len(cfg.miningAddrs))]

		// Create a new block template using the available transactions
		// in the memory pool as a source of transactions to potentially
		// include in the block.
		template, err := NewBlockTemplate(m.policy, m.server, payToAddr)
		m.submitBlockLock.Unlock()
		if err != nil {
			errStr := fmt.Sprintf("Failed to create new block "+
				"template: %v", err)
			minrLog.Errorf(errStr)
			continue
		}

		// Not enough voters.
		if template == nil {
			continue
		}

		// This prevents you from causing memory exhaustion issues
		// when mining aggressively in a simulation network.
		if cfg.SimNet {
			if m.minedOnParents[template.Block.Header.PrevBlock] >=
				maxSimnetToMine {
				minrLog.Tracef("too many blocks mined on parent, stopping " +
					"until there are enough votes on these to make a new " +
					"block")
				continue
			}
		}

		// Attempt to solve the block.  The function will exit early
		// with false when conditions that trigger a stale block, so
		// a new block template can be generated.  When the return is
		// true a solution was found, so submit the solved block.
		if m.solveBlock(template.Block, ticker, quit) {
			block := dcrutil.NewBlock(template.Block)
			m.submitBlock(block)
			m.minedOnParents[template.Block.Header.PrevBlock]++
		}
	}

	m.workerWg.Done()
	minrLog.Tracef("Generate blocks worker done")
}

// miningWorkerController launches the worker goroutines that are used to
// generate block templates and solve them.  It also provides the ability to
// dynamically adjust the number of running worker goroutines.
//
// It must be run as a goroutine.
func (m *CPUMiner) miningWorkerController() {
	// launchWorkers groups common code to launch a specified number of
	// workers for generating blocks.
	var runningWorkers []chan struct{}
	launchWorkers := func(numWorkers uint32) {
		for i := uint32(0); i < numWorkers; i++ {
			quit := make(chan struct{})
			runningWorkers = append(runningWorkers, quit)

			m.workerWg.Add(1)
			go m.generateBlocks(quit)
		}
	}

	// Launch the current number of workers by default.
	runningWorkers = make([]chan struct{}, 0, m.numWorkers)
	launchWorkers(m.numWorkers)

out:
	for {
		select {
		// Update the number of running workers.
		case <-m.updateNumWorkers:
			// No change.
			numRunning := uint32(len(runningWorkers))
			if m.numWorkers == numRunning {
				continue
			}

			// Add new workers.
			if m.numWorkers > numRunning {
				launchWorkers(m.numWorkers - numRunning)
				continue
			}

			// Signal the most recently created goroutines to exit.
			for i := numRunning - 1; i >= m.numWorkers; i-- {
				close(runningWorkers[i])
				runningWorkers[i] = nil
				runningWorkers = runningWorkers[:i]
			}

		case <-m.quit:
			for _, quit := range runningWorkers {
				close(quit)
			}
			break out
		}
	}

	// Wait until all workers shut down to stop the speed monitor since
	// they rely on being able to send updates to it.
	m.workerWg.Wait()
	close(m.speedMonitorQuit)
	m.wg.Done()
}

// Start begins the CPU mining process as well as the speed monitor used to
// track hashing metrics.  Calling this function when the CPU miner has
// already been started will have no effect.
//
// This function is safe for concurrent access.
func (m *CPUMiner) Start() {
	m.Lock()
	defer m.Unlock()

	// Nothing to do if the miner is already running or if running in discrete
	// mode (using GenerateNBlocks).
	if m.started || m.discreteMining {
		return
	}

	m.quit = make(chan struct{})
	m.speedMonitorQuit = make(chan struct{})
	m.wg.Add(2)
	go m.speedMonitor()
	go m.miningWorkerController()

	m.started = true
	minrLog.Infof("CPU miner started")
}

// Stop gracefully stops the mining process by signalling all workers, and the
// speed monitor to quit.  Calling this function when the CPU miner has not
// already been started will have no effect.
//
// This function is safe for concurrent access.
func (m *CPUMiner) Stop() {
	m.Lock()
	defer m.Unlock()

	// Nothing to do if the miner is not currently running or if running in
	// discrete mode (using GenerateNBlocks).
	if !m.started || m.discreteMining {
		return
	}

	close(m.quit)
	m.wg.Wait()
	m.started = false
	minrLog.Infof("CPU miner stopped")
}

// IsMining returns whether or not the CPU miner has been started and is
// therefore currenting mining.
//
// This function is safe for concurrent access.
func (m *CPUMiner) IsMining() bool {
	m.Lock()
	defer m.Unlock()

	return m.started
}

// HashesPerSecond returns the number of hashes per second the mining process
// is performing.  0 is returned if the miner is not currently running.
//
// This function is safe for concurrent access.
func (m *CPUMiner) HashesPerSecond() float64 {
	m.Lock()
	defer m.Unlock()

	// Nothing to do if the miner is not currently running.
	if !m.started {
		return 0
	}

	return <-m.queryHashesPerSec
}

// SetNumWorkers sets the number of workers to create which solve blocks.  Any
// negative values will cause a default number of workers to be used which is
// based on the number of processor cores in the system.  A value of 0 will
// cause all CPU mining to be stopped.
//
// This function is safe for concurrent access.
func (m *CPUMiner) SetNumWorkers(numWorkers int32) {
	if numWorkers == 0 {
		m.Stop()
	}

	// Don't lock until after the first check since Stop does its own
	// locking.
	m.Lock()
	defer m.Unlock()

	// Use default if provided value is negative.
	if numWorkers < 0 {
		m.numWorkers = defaultNumWorkers
	} else {
		m.numWorkers = uint32(numWorkers)
	}

	// When the miner is already running, notify the controller about the
	// the change.
	if m.started {
		m.updateNumWorkers <- struct{}{}
	}
}

// NumWorkers returns the number of workers which are running to solve blocks.
//
// This function is safe for concurrent access.
func (m *CPUMiner) NumWorkers() int32 {
	m.Lock()
	defer m.Unlock()

	return int32(m.numWorkers)
}

// GenerateNBlocks generates the requested number of blocks. It is self
// contained in that it creates block templates and attempts to solve them while
// detecting when it is performing stale work and reacting accordingly by
// generating a new block template.  When a block is solved, it is submitted.
// The function returns a list of the hashes of generated blocks.
func (m *CPUMiner) GenerateNBlocks(n uint32) ([]*chainhash.Hash, error) {
	m.Lock()

	// Respond with an error if there's virtually 0 chance of CPU-mining a block.
	if !m.server.chainParams.GenerateSupported {
		m.Unlock()
		return nil, errors.New("No support for `generate` on the current " +
			"network, " + m.server.chainParams.Net.String() +
			", as it's unlikely to be possible to CPU-mine a block.")
	}

	// Respond with an error if server is already mining.
	if m.started || m.discreteMining {
		m.Unlock()
		return nil, errors.New("Server is already CPU mining. Please call " +
			"`setgenerate 0` before calling discrete `generate` commands.")
	}

	m.started = true
	m.discreteMining = true

	m.speedMonitorQuit = make(chan struct{})
	m.wg.Add(1)
	go m.speedMonitor()

	m.Unlock()

	minrLog.Tracef("Generating %d blocks", n)

	i := uint32(0)
	blockHashes := make([]*chainhash.Hash, n, n)

	// Start a ticker which is used to signal checks for stale work and
	// updates to the speed monitor.
	ticker := time.NewTicker(time.Second * hashUpdateSecs)
	defer ticker.Stop()

	for {
		// Read updateNumWorkers in case someone tries a `setgenerate` while
		// we're generating. We can ignore it as the `generate` RPC call only
		// uses 1 worker.
		select {
		case <-m.updateNumWorkers:
		default:
		}

		// Grab the lock used for block submission, since the current block will
		// be changing and this would otherwise end up building a new block
		// template on a block that is in the process of becoming stale.
		m.submitBlockLock.Lock()

		// Choose a payment address at random.
		rand.Seed(time.Now().UnixNano())
		payToAddr := cfg.miningAddrs[rand.Intn(len(cfg.miningAddrs))]

		// Create a new block template using the available transactions
		// in the memory pool as a source of transactions to potentially
		// include in the block.
		template, err := NewBlockTemplate(m.policy, m.server, payToAddr)
		m.submitBlockLock.Unlock()
		if err != nil {
			errStr := fmt.Sprintf("Failed to create new block "+
				"template: %v", err)
			minrLog.Errorf(errStr)
			continue
		}
		if template == nil {
			errStr := fmt.Sprintf("Not enough voters on parent block " +
				"and failed to pull parent template")
			minrLog.Debugf(errStr)
			continue
		}

		// Attempt to solve the block.  The function will exit early
		// with false when conditions that trigger a stale block, so
		// a new block template can be generated.  When the return is
		// true a solution was found, so submit the solved block.
		if m.solveBlock(template.Block, ticker, nil) {
			block := dcrutil.NewBlock(template.Block)
			m.submitBlock(block)
			blockHashes[i] = block.Hash()
			i++
			if i == n {
				minrLog.Tracef("Generated %d blocks", i)
				m.Lock()
				close(m.speedMonitorQuit)
				m.wg.Wait()
				m.started = false
				m.discreteMining = false
				m.Unlock()
				return blockHashes, nil
			}
		}
	}
}

// newCPUMiner returns a new instance of a CPU miner for the provided server.
// Use Start to begin the mining process.  See the documentation for CPUMiner
// type for more details.
func newCPUMiner(policy *mining.Policy, s *server) *CPUMiner {
	return &CPUMiner{
		policy:            policy,
		txSource:          s.txMemPool,
		server:            s,
		numWorkers:        defaultNumWorkers,
		updateNumWorkers:  make(chan struct{}),
		queryHashesPerSec: make(chan float64),
		updateHashes:      make(chan uint64),
		minedOnParents:    make(map[chainhash.Hash]uint8),
	}
}<|MERGE_RESOLUTION|>--- conflicted
+++ resolved
@@ -1,9 +1,5 @@
-<<<<<<< HEAD
-// Copyright (c) 2014 The btcsuite developers
+// Copyright (c) 2014-2016 The btcsuite developers
 // Copyright (c) 2015-2016 The Decred developers
-=======
-// Copyright (c) 2014-2016 The btcsuite developers
->>>>>>> bd4e64d1
 // Use of this source code is governed by an ISC
 // license that can be found in the LICENSE file.
 
@@ -16,20 +12,12 @@
 	"sync"
 	"time"
 
-<<<<<<< HEAD
 	"github.com/decred/dcrd/blockchain"
 	"github.com/decred/dcrd/chaincfg"
 	"github.com/decred/dcrd/chaincfg/chainhash"
 	"github.com/decred/dcrd/mining"
 	"github.com/decred/dcrd/wire"
 	"github.com/decred/dcrutil"
-=======
-	"github.com/btcsuite/btcd/blockchain"
-	"github.com/btcsuite/btcd/chaincfg/chainhash"
-	"github.com/btcsuite/btcd/mining"
-	"github.com/btcsuite/btcd/wire"
-	"github.com/btcsuite/btcutil"
->>>>>>> bd4e64d1
 )
 
 const (
@@ -190,14 +178,8 @@
 		coinbaseTxGenerated += out.Value
 	}
 	minrLog.Infof("Block submitted via CPU miner accepted (hash %s, "+
-<<<<<<< HEAD
-		"height %v, amount %v)",
-		block.Sha(),
-		block.Height(),
+		"height %v, amount %v)", block.Hash(), block.Height(),
 		dcrutil.Amount(coinbaseTxGenerated))
-=======
-		"amount %v)", block.Hash(), btcutil.Amount(coinbaseTx.Value))
->>>>>>> bd4e64d1
 	return true
 }
 
@@ -287,13 +269,8 @@
 
 			// Update the nonce and hash the block header.
 			header.Nonce = i
-<<<<<<< HEAD
-			hash := header.BlockSha()
+			hash := header.BlockHash()
 			hashesCompleted++
-=======
-			hash := header.BlockHash()
-			hashesCompleted += 2
->>>>>>> bd4e64d1
 
 			// The block is solved when the new block hash is less
 			// than the target difficulty.  Yay!
