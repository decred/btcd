// Copyright (c) 2013-2014 The btcsuite developers
// Copyright (c) 2015-2016 The Decred developers
// Use of this source code is governed by an ISC
// license that can be found in the LICENSE file.

package main

import (
	"container/list"
	"crypto/rand"
	"fmt"
	"math"
	"math/big"
	"sort"
	"sync"
	"sync/atomic"
	"time"

	"github.com/decred/dcrd/blockchain"
	"github.com/decred/dcrd/blockchain/stake"
	"github.com/decred/dcrd/chaincfg/chainhash"
	"github.com/decred/dcrd/database"
	"github.com/decred/dcrd/txscript"
	"github.com/decred/dcrd/wire"
	"github.com/decred/dcrutil"
)

const (
	// mempoolHeight is the height used for the "block" height field of the
	// contextual transaction information provided in a transaction store.
	mempoolHeight = 0x7fffffff

	// maxOrphanTransactions is the maximum number of orphan transactions
	// that can be queued.
	maxOrphanTransactions = 1000

	// maxOrphanTxSize is the maximum size allowed for orphan transactions.
	// This helps prevent memory exhaustion attacks from sending a lot of
	// of big orphans.
	maxOrphanTxSize = 5000

	// maxSigOpsPerTx is the maximum number of signature operations
	// in a single transaction we will relay or mine.  It is a fraction
	// of the max signature operations for a block.
	maxSigOpsPerTx = blockchain.MaxSigOpsPerBlock / 5

	// minTicketFee is the minimum fee per KB in atoms that is required for
	// a ticket to enter the mempool.
	minTicketFee = 1e6

	// maxRelayFeeMultiplier is the factor that we disallow fees / kb above
	// the minimum tx fee.
	maxRelayFeeMultiplier = 100

	// maxSSGensDoubleSpends is the maximum number of SSGen double spends
	// allowed in the pool.
	maxSSGensDoubleSpends = 5

	// heightDiffToPruneTicket is the number of blocks to pass by in terms
	// of height before old tickets are pruned.
	// TODO Set this based up the stake difficulty retargeting interval?
	heightDiffToPruneTicket = 288

	// heightDiffToPruneVotes is the number of blocks to pass by in terms
	// of height before SSGen relating to that block are pruned.
	heightDiffToPruneVotes = 10

	// If a vote is on a block whose height is before tip minus this
	// amount, reject it from being added to the mempool.
	maximumVoteAgeDelta = 1440

	// maxNullDataOutputs is the maximum number of OP_RETURN null data
	// pushes in a transaction, after which it is considered non-standard.
	maxNullDataOutputs = 4
)

<<<<<<< HEAD
// TxDesc is a descriptor containing a transaction in the mempool and the
// metadata we store about it.
type TxDesc struct {
	Tx               *dcrutil.Tx  // Transaction.
	Type             stake.TxType // Transcation type.
	Added            time.Time    // Time when added to pool.
	Height           int64        // Blockheight when added to pool.
	Fee              int64        // Transaction fees.
	StartingPriority float64      // Priority when added to the pool.
}

// GetType returns what TxType a given TxDesc is.
func (td *TxDesc) GetType() stake.TxType {
	return td.Type
}

// VoteTx is a struct describing a block vote (SSGen).
type VoteTx struct {
	SsgenHash chainhash.Hash // Vote
	SstxHash  chainhash.Hash // Ticket
	Vote      bool
=======
// mempoolTxDesc is a descriptor containing a transaction in the mempool along
// with additional metadata.
type mempoolTxDesc struct {
	miningTxDesc

	// StartingPriority is the priority of the transaction when it was added
	// to the pool.
	StartingPriority float64
>>>>>>> 2b6a9a56
}

// txMemPool is used as a source of transactions that need to be mined into
// blocks and relayed to other peers.  It is safe for concurrent access from
// multiple peers.
type txMemPool struct {
	// The following variables must only be used atomically.
	lastUpdated int64 // last time pool was updated.

	sync.RWMutex
	server        *server
<<<<<<< HEAD
	pool          map[chainhash.Hash]*TxDesc
	orphans       map[chainhash.Hash]*dcrutil.Tx
	orphansByPrev map[chainhash.Hash]map[chainhash.Hash]*dcrutil.Tx
	addrindex     map[string]map[chainhash.Hash]struct{} // maps address to txs
	outpoints     map[wire.OutPoint]*dcrutil.Tx

	// Votes on blocks.
	votes    map[chainhash.Hash][]*VoteTx
	votesMtx sync.Mutex

	pennyTotal    float64 // exponentially decaying total for penny spends.
	lastPennyUnix int64   // unix time of last ``penny spend''
}

// insertVote inserts a vote into the map of block votes.
// This function is safe for concurrent access.
func (mp *txMemPool) insertVote(ssgen *dcrutil.Tx) error {
	voteHash := ssgen.Sha()
	msgTx := ssgen.MsgTx()
	ticketHash := &msgTx.TxIn[1].PreviousOutPoint.Hash

	// Get the block it is voting on; here we're agnostic of height.
	blockHash, blockHeight, err := stake.GetSSGenBlockVotedOn(ssgen)
	if err != nil {
		return err
	}

	voteBits := stake.GetSSGenVoteBits(ssgen)
	vote := dcrutil.IsFlagSet16(voteBits, dcrutil.BlockValid)

	voteTx := &VoteTx{*voteHash, *ticketHash, vote}
	vts, exists := mp.votes[blockHash]

	// If there are currently no votes for this block,
	// start a new buffered slice and store it.
	if !exists {
		minrLog.Debugf("Accepted vote %v for block hash %v (height %v), "+
			"voting %v on the transaction tree",
			voteHash, blockHash, blockHeight, vote)

		slice := make([]*VoteTx, int(mp.server.chainParams.TicketsPerBlock),
			int(mp.server.chainParams.TicketsPerBlock))
		slice[0] = voteTx
		mp.votes[blockHash] = slice
		return nil
	}

	// We already have a vote for this ticket; break.
	for _, vt := range vts {
		// At the end.
		if vt == nil {
			break
		}

		if vt.SstxHash.IsEqual(ticketHash) {
			return nil
		}
	}

	// Add the new vote in. Find where the first empty
	// slot is and insert it.
	for i, vt := range vts {
		// At the end.
		if vt == nil {
			mp.votes[blockHash][i] = voteTx
			break
		}
	}

	minrLog.Debugf("Accepted vote %v for block hash %v (height %v), "+
		"voting %v on the transaction tree",
		voteHash, blockHash, blockHeight, vote)

	return nil
}

// InsertVote calls insertVote, but makes it safe for concurrent access.
func (mp *txMemPool) InsertVote(ssgen *dcrutil.Tx) error {
	mp.votesMtx.Lock()
	defer mp.votesMtx.Unlock()

	err := mp.insertVote(ssgen)

	return err
}

// getVoteHashesForBlock gets the transaction hashes of all the known votes for
// some block on the blockchain.
func (mp *txMemPool) getVoteHashesForBlock(block chainhash.Hash) ([]chainhash.Hash,
	error) {
	var hashes []chainhash.Hash
	vts, exists := mp.votes[block]
	if !exists {
		return nil, fmt.Errorf("couldn't find block requested in mp.votes")
	}

	if len(vts) == 0 {
		return nil, fmt.Errorf("block found in mp.votes, but contains no votes")
	}

	zeroHash := &chainhash.Hash{}
	for _, vt := range vts {
		if vt == nil {
			break
		}

		if vt.SsgenHash.IsEqual(zeroHash) {
			return nil, fmt.Errorf("unset vote hash in vote info")
		}
		hashes = append(hashes, vt.SsgenHash)
	}

	return hashes, nil
}

// GetVoteHashesForBlock calls getVoteHashesForBlock, but makes it safe for
// concurrent access.
func (mp *txMemPool) GetVoteHashesForBlock(block chainhash.Hash) ([]chainhash.Hash,
	error) {
	mp.votesMtx.Lock()
	defer mp.votesMtx.Unlock()

	hashes, err := mp.getVoteHashesForBlock(block)

	return hashes, err
}

// TODO Pruning of the votes map DECRED

func getNumberOfVotesOnBlock(blockVoteTxs []*VoteTx) int {
	numVotes := 0
	for _, vt := range blockVoteTxs {
		if vt == nil {
			break
		}

		numVotes++
	}

	return numVotes
}

// blockWithLenVotes is a block with the number of votes currently present
// for that block. Just used for sorting.
type blockWithLenVotes struct {
	Block chainhash.Hash
	Votes uint16
}

// ByNumberOfVotes defines the methods needed to satisify sort.Interface to
// sort a slice of Blocks by their number of votes.
type ByNumberOfVotes []*blockWithLenVotes

func (b ByNumberOfVotes) Len() int           { return len(b) }
func (b ByNumberOfVotes) Less(i, j int) bool { return b[i].Votes < b[j].Votes }
func (b ByNumberOfVotes) Swap(i, j int)      { b[i], b[j] = b[j], b[i] }

// sortParentsByVotes takes a list of block header hashes and sorts them
// by the number of votes currently available for them in the votes map of
// mempool. It then returns all blocks that are eligible to be used (have
// at least a majority number of votes) sorted by number of votes, descending.
func (mp *txMemPool) sortParentsByVotes(currentTopBlock chainhash.Hash,
	blocks []chainhash.Hash) ([]chainhash.Hash, error) {
	lenBlocks := len(blocks)
	if lenBlocks == 0 {
		return nil, fmt.Errorf("no blocks to sort")
	}

	bwlvs := make([]*blockWithLenVotes, lenBlocks, lenBlocks)

	for i, blockHash := range blocks {
		votes, exists := mp.votes[blockHash]
		if exists {
			bwlv := &blockWithLenVotes{
				blockHash,
				uint16(getNumberOfVotesOnBlock(votes)),
			}
			bwlvs[i] = bwlv
		} else {
			bwlv := &blockWithLenVotes{
				blockHash,
				uint16(0),
			}
			bwlvs[i] = bwlv
		}
	}

	// Blocks with the most votes appear at the top of the list.
	sort.Sort(sort.Reverse(ByNumberOfVotes(bwlvs)))

	var sortedUsefulBlocks []chainhash.Hash
	minimumVotesRequired := uint16((mp.server.chainParams.TicketsPerBlock / 2) + 1)
	for _, bwlv := range bwlvs {
		if bwlv.Votes >= minimumVotesRequired {
			sortedUsefulBlocks = append(sortedUsefulBlocks, bwlv.Block)
		}
	}

	if sortedUsefulBlocks == nil {
		return nil, miningRuleError(ErrNotEnoughVoters,
			"no block had enough votes to build on top of")
	}

	// Make sure we don't reorganize the chain needlessly if the top block has
	// the same amount of votes as the current leader after the sort. After this
	// point, all blocks listed in sortedUsefulBlocks definitely also have the
	// minimum number of votes required.
	topBlockVotes, exists := mp.votes[currentTopBlock]
	topBlockVotesLen := 0
	if exists {
		topBlockVotesLen = getNumberOfVotesOnBlock(topBlockVotes)
	}
	if bwlvs[0].Votes == uint16(topBlockVotesLen) {
		if !bwlvs[0].Block.IsEqual(&currentTopBlock) {
			// Find our block in the list.
			pos := 0
			for i, bwlv := range bwlvs {
				if bwlv.Block.IsEqual(&currentTopBlock) {
					pos = i
					break
				}
			}

			if pos == 0 { // Should never happen...
				return nil, fmt.Errorf("couldn't find top block in list")
			}

			// Swap the top block into the first position. We directly access
			// sortedUsefulBlocks useful blocks here with the assumption that
			// since the values were accumulated from blvs, they should be
			// in the same positions and we shouldn't be able to access anything
			// out of bounds.
			sortedUsefulBlocks[0], sortedUsefulBlocks[pos] =
				sortedUsefulBlocks[pos], sortedUsefulBlocks[0]
		}
	}

	return sortedUsefulBlocks, nil
}

// SortParentsByVotes is the concurrency safe exported version of
// sortParentsByVotes.
func (mp *txMemPool) SortParentsByVotes(currentTopBlock chainhash.Hash,
	blocks []chainhash.Hash) ([]chainhash.Hash, error) {
	mp.votesMtx.Lock()
	defer mp.votesMtx.Unlock()

	sortedBlocks, err := mp.sortParentsByVotes(currentTopBlock, blocks)

	return sortedBlocks, err
=======
	pool          map[wire.ShaHash]*mempoolTxDesc
	orphans       map[wire.ShaHash]*btcutil.Tx
	orphansByPrev map[wire.ShaHash]map[wire.ShaHash]*btcutil.Tx
	addrindex     map[string]map[wire.ShaHash]struct{} // maps address to txs
	outpoints     map[wire.OutPoint]*btcutil.Tx
	lastUpdated   time.Time // last time pool was updated
	pennyTotal    float64   // exponentially decaying total for penny spends.
	lastPennyUnix int64     // unix time of last ``penny spend''
>>>>>>> 2b6a9a56
}

// Ensure the txMemPool type implements the mining.TxSource interface.
var _ TxSource = (*txMemPool)(nil)

// removeOrphan is the internal function which implements the public
// RemoveOrphan.  See the comment for RemoveOrphan for more details.
//
// This function MUST be called with the mempool lock held (for writes).
func (mp *txMemPool) removeOrphan(txHash *chainhash.Hash) {
	txmpLog.Tracef("Removing orphan transaction %v", txHash)

	// Nothing to do if passed tx is not an orphan.
	tx, exists := mp.orphans[*txHash]
	if !exists {
		return
	}

	// Remove the reference from the previous orphan index.
	for _, txIn := range tx.MsgTx().TxIn {
		originTxHash := txIn.PreviousOutPoint.Hash
		if orphans, exists := mp.orphansByPrev[originTxHash]; exists {
			delete(orphans, *tx.Sha())

			// Remove the map entry altogether if there are no
			// longer any orphans which depend on it.
			if len(orphans) == 0 {
				delete(mp.orphansByPrev, originTxHash)
			}
		}
	}

	// Remove the transaction from the orphan pool.
	delete(mp.orphans, *txHash)
}

// RemoveOrphan removes the passed orphan transaction from the orphan pool and
// previous orphan index.
//
// This function is safe for concurrent access.
func (mp *txMemPool) RemoveOrphan(txHash *chainhash.Hash) {
	mp.Lock()
	mp.removeOrphan(txHash)
	mp.Unlock()
}

// limitNumOrphans limits the number of orphan transactions by evicting a random
// orphan if adding a new one would cause it to overflow the max allowed.
//
// This function MUST be called with the mempool lock held (for writes).
func (mp *txMemPool) limitNumOrphans() error {
	if len(mp.orphans)+1 > cfg.MaxOrphanTxs && cfg.MaxOrphanTxs > 0 {
		// Generate a cryptographically random hash.
		randHashBytes := make([]byte, chainhash.HashSize)
		_, err := rand.Read(randHashBytes)
		if err != nil {
			return err
		}
		randHashNum := new(big.Int).SetBytes(randHashBytes)

		// Try to find the first entry that is greater than the random
		// hash.  Use the first entry (which is already pseudorandom due
		// to Go's range statement over maps) as a fallback if none of
		// the hashes in the orphan pool are larger than the random
		// hash.
		var foundHash *chainhash.Hash
		for txHash := range mp.orphans {
			if foundHash == nil {
				foundHash = &txHash
			}
			txHashNum := blockchain.ShaHashToBig(&txHash)
			if txHashNum.Cmp(randHashNum) > 0 {
				foundHash = &txHash
				break
			}
		}

		mp.removeOrphan(foundHash)
	}

	return nil
}

// addOrphan adds an orphan transaction to the orphan pool.
//
// This function MUST be called with the mempool lock held (for writes).
func (mp *txMemPool) addOrphan(tx *dcrutil.Tx) {
	// Limit the number orphan transactions to prevent memory exhaustion.  A
	// random orphan is evicted to make room if needed.
	mp.limitNumOrphans()

	mp.orphans[*tx.Sha()] = tx
	for _, txIn := range tx.MsgTx().TxIn {
		originTxHash := txIn.PreviousOutPoint.Hash
		if _, exists := mp.orphansByPrev[originTxHash]; !exists {
			mp.orphansByPrev[originTxHash] =
				make(map[chainhash.Hash]*dcrutil.Tx)
		}
		mp.orphansByPrev[originTxHash][*tx.Sha()] = tx
	}

	txmpLog.Debugf("Stored orphan transaction %v (total: %d)", tx.Sha(),
		len(mp.orphans))
}

// maybeAddOrphan potentially adds an orphan to the orphan pool.
//
// This function MUST be called with the mempool lock held (for writes).
func (mp *txMemPool) maybeAddOrphan(tx *dcrutil.Tx) error {
	// Ignore orphan transactions that are too large.  This helps avoid
	// a memory exhaustion attack based on sending a lot of really large
	// orphans.  In the case there is a valid transaction larger than this,
	// it will ultimtely be rebroadcast after the parent transactions
	// have been mined or otherwise received.
	//
	// Note that the number of orphan transactions in the orphan pool is
	// also limited, so this equates to a maximum memory used of
	// maxOrphanTxSize * cfg.MaxOrphanTxs (which is ~5MB using the default
	// values at the time this comment was written).
	serializedLen := tx.MsgTx().SerializeSize()
	if serializedLen > maxOrphanTxSize {
		str := fmt.Sprintf("orphan transaction size of %d bytes is "+
			"larger than max allowed size of %d bytes",
			serializedLen, maxOrphanTxSize)
		return txRuleError(wire.RejectNonstandard, str)
	}

	// Add the orphan if the none of the above disqualified it.
	mp.addOrphan(tx)

	return nil
}

// isTransactionInPool returns whether or not the passed transaction already
// exists in the main pool.
//
// This function MUST be called with the mempool lock held (for reads).
func (mp *txMemPool) isTransactionInPool(hash *chainhash.Hash) bool {
	if _, exists := mp.pool[*hash]; exists {
		return true
	}

	return false
}

// IsTransactionInPool returns whether or not the passed transaction already
// exists in the main pool.
//
// This function is safe for concurrent access.
func (mp *txMemPool) IsTransactionInPool(hash *chainhash.Hash) bool {
	// Protect concurrent access.
	mp.RLock()
	defer mp.RUnlock()

	return mp.isTransactionInPool(hash)
}

// isOrphanInPool returns whether or not the passed transaction already exists
// in the orphan pool.
//
// This function MUST be called with the mempool lock held (for reads).
func (mp *txMemPool) isOrphanInPool(hash *chainhash.Hash) bool {
	if _, exists := mp.orphans[*hash]; exists {
		return true
	}

	return false
}

// IsOrphanInPool returns whether or not the passed transaction already exists
// in the orphan pool.
//
// This function is safe for concurrent access.
func (mp *txMemPool) IsOrphanInPool(hash *chainhash.Hash) bool {
	// Protect concurrent access.
	mp.RLock()
	defer mp.RUnlock()

	return mp.isOrphanInPool(hash)
}

// haveTransaction returns whether or not the passed transaction already exists
// in the main pool or in the orphan pool.
//
// This function MUST be called with the mempool lock held (for reads).
func (mp *txMemPool) haveTransaction(hash *chainhash.Hash) bool {
	return mp.isTransactionInPool(hash) || mp.isOrphanInPool(hash)
}

// HaveTransaction returns whether or not the passed transaction already exists
// in the main pool or in the orphan pool.
//
// This function is safe for concurrent access.
func (mp *txMemPool) HaveTransaction(hash *chainhash.Hash) bool {
	// Protect concurrent access.
	mp.RLock()
	defer mp.RUnlock()

	return mp.haveTransaction(hash)
}

// haveTransactions returns whether or not the passed transactions already exist
// in the main pool or in the orphan pool.
//
// This function MUST be called with the mempool lock held (for reads).
func (mp *txMemPool) haveTransactions(hashes []*chainhash.Hash) []bool {
	have := make([]bool, len(hashes))
	for i := range hashes {
		have[i] = mp.haveTransaction(hashes[i])
	}
	return have
}

// HaveTransactions returns whether or not the passed transactions already exist
// in the main pool or in the orphan pool.
//
// This function is safe for concurrent access.
func (mp *txMemPool) HaveTransactions(hashes []*chainhash.Hash) []bool {
	// Protect concurrent access.
	mp.RLock()
	defer mp.RUnlock()

	return mp.haveTransactions(hashes)
}

// removeTransaction is the internal function which implements the public
// RemoveTransaction.  See the comment for RemoveTransaction for more details.
//
// This function MUST be called with the mempool lock held (for writes).
func (mp *txMemPool) removeTransaction(tx *dcrutil.Tx, removeRedeemers bool) {
	txmpLog.Tracef("Removing transaction %v", tx.Sha())

	txHash := tx.Sha()
	var txType stake.TxType
	if removeRedeemers {
		// Remove any transactions which rely on this one.
		txType = stake.DetermineTxType(tx)
		tree := dcrutil.TxTreeRegular
		if txType != stake.TxTypeRegular {
			tree = dcrutil.TxTreeStake
		}
		for i := uint32(0); i < uint32(len(tx.MsgTx().TxOut)); i++ {
			outpoint := wire.NewOutPoint(txHash, i, tree)
			if txRedeemer, exists := mp.outpoints[*outpoint]; exists {
				mp.removeTransaction(txRedeemer, true)
			}
		}
	}

	// Remove the transaction and mark the referenced outpoints as unspent
	// by the pool.
	if txDesc, exists := mp.pool[*txHash]; exists {
		for _, txIn := range txDesc.Tx.MsgTx().TxIn {
			delete(mp.outpoints, txIn.PreviousOutPoint)
		}
		delete(mp.pool, *txHash)
		atomic.StoreInt64(&mp.lastUpdated, time.Now().Unix())
	}

	// Remove the transaction and its addresses from the address index.
	mp.pruneTxFromAddrIndex(tx, txType)
}

// RemoveTransaction removes the passed transaction from the mempool. If
// removeRedeemers flag is set, any transactions that redeem outputs from the
// removed transaction will also be removed recursively from the mempool, as
// they would otherwise become orphan.
//
// This function is safe for concurrent access.
func (mp *txMemPool) RemoveTransaction(tx *dcrutil.Tx, removeRedeemers bool) {
	// Protect concurrent access.
	mp.Lock()
	defer mp.Unlock()

	mp.removeTransaction(tx, removeRedeemers)
}

// RemoveDoubleSpends removes all transactions which spend outputs spent by the
// passed transaction from the memory pool.  Removing those transactions then
// leads to removing all transactions which rely on them, recursively.  This is
// necessary when a block is connected to the main chain because the block may
// contain transactions which were previously unknown to the memory pool
//
// This function is safe for concurrent access.
func (mp *txMemPool) RemoveDoubleSpends(tx *dcrutil.Tx) {
	// Protect concurrent access.
	mp.Lock()
	defer mp.Unlock()

	for _, txIn := range tx.MsgTx().TxIn {
		if txRedeemer, ok := mp.outpoints[txIn.PreviousOutPoint]; ok {
			if !txRedeemer.Sha().IsEqual(tx.Sha()) {
				mp.removeTransaction(txRedeemer, true)
			}
		}
	}
}

// addTransaction adds the passed transaction to the memory pool.  It should
// not be called directly as it doesn't perform any validation.  This is a
// helper for maybeAcceptTransaction.
//
// This function MUST be called with the mempool lock held (for writes).
func (mp *txMemPool) addTransaction(txStore blockchain.TxStore, tx *dcrutil.Tx,
	txType stake.TxType, height, fee int64) {

	// Add the transaction to the pool and mark the referenced outpoints
	// as spent by the pool.
<<<<<<< HEAD
	mp.pool[*tx.Sha()] = &TxDesc{
		Tx:               tx,
		Type:             txType,
		Added:            time.Now(),
		Height:           height,
		Fee:              fee,
=======
	mp.pool[*tx.Sha()] = &mempoolTxDesc{
		miningTxDesc: miningTxDesc{
			Tx:     tx,
			Added:  time.Now(),
			Height: height,
			Fee:    fee,
		},
>>>>>>> 2b6a9a56
		StartingPriority: calcPriority(tx.MsgTx(), txStore, height),
	}
	for _, txIn := range tx.MsgTx().TxIn {
		mp.outpoints[txIn.PreviousOutPoint] = tx
	}
	atomic.StoreInt64(&mp.lastUpdated, time.Now().Unix())
}

// fetchReferencedOutputScripts looks up and returns all the scriptPubKeys
// referenced by inputs of the passed transaction.
//
// This function MUST be called with the mempool lock held (for reads).
func (mp *txMemPool) fetchReferencedOutputScripts(tx *dcrutil.Tx) ([][]byte,
	error) {
	txStore, err := mp.fetchInputTransactions(tx, false)
	if err != nil || len(txStore) == 0 {
		return nil, err
	}

	previousOutScripts := make([][]byte, 0, len(tx.MsgTx().TxIn))
	for _, txIn := range tx.MsgTx().TxIn {
		outPoint := txIn.PreviousOutPoint
		if txStore[outPoint.Hash].Err == nil {
			referencedOutPoint :=
				txStore[outPoint.Hash].Tx.MsgTx().TxOut[outPoint.Index]
			previousOutScripts =
				append(previousOutScripts, referencedOutPoint.PkScript)
		}
	}
	return previousOutScripts, nil
}

// indexScriptByAddress alters our address index by indexing the payment address
// encoded by the passed scriptPubKey to the passed transaction.
//
// This function MUST be called with the mempool lock held (for writes).
func (mp *txMemPool) indexScriptAddressToTx(pkVersion uint16, pkScript []byte,
	tx *dcrutil.Tx, txType stake.TxType) error {
	class, addresses, _, err := txscript.ExtractPkScriptAddrs(pkVersion, pkScript,
		activeNetParams.Params)
	if err != nil {
		txmpLog.Tracef("Unable to extract encoded addresses from script "+
			"for addrindex: %v", err)
		return err
	}

	// An exception is SStx commitments. Handle these manually.
	if txType == stake.TxTypeSStx && class == txscript.NullDataTy {
		addr, err := stake.AddrFromSStxPkScrCommitment(pkScript,
			mp.server.chainParams)
		if err != nil {
			txmpLog.Tracef("Unable to extract encoded addresses "+
				"from sstx commitment script for addrindex: %v", err)
			return err
		}

		addresses = []dcrutil.Address{addr}
	}

	for _, addr := range addresses {
		if mp.addrindex[addr.EncodeAddress()] == nil {
			mp.addrindex[addr.EncodeAddress()] = make(map[chainhash.Hash]struct{})
		}
		mp.addrindex[addr.EncodeAddress()][*tx.Sha()] = struct{}{}
	}

	return nil
}

// pruneTxFromAddrIndex deletes references to the transaction in the address
// index by searching first for the address from an output and second for the
// transaction itself.
//
// This function MUST be called with the mempool lock held (for writes).
func (mp *txMemPool) pruneTxFromAddrIndex(tx *dcrutil.Tx, txType stake.TxType) {
	txHash := tx.Sha()

	for _, txOut := range tx.MsgTx().TxOut {
		class, addresses, _, err := txscript.ExtractPkScriptAddrs(txOut.Version,
			txOut.PkScript, activeNetParams.Params)
		if err != nil {
			// If we couldn't extract addresses, skip this output.
			continue
		}

		// An exception is SStx commitments. Handle these manually.
		if txType == stake.TxTypeSStx && class == txscript.NullDataTy {
			addr, err := stake.AddrFromSStxPkScrCommitment(txOut.PkScript,
				mp.server.chainParams)
			if err != nil {
				// If we couldn't extract addresses, skip this output.
				continue
			}

			addresses = []dcrutil.Address{addr}
		}

		for _, addr := range addresses {
			if mp.addrindex[addr.EncodeAddress()] != nil {
				// First remove all references to the transaction hash.
				for thisTxHash := range mp.addrindex[addr.EncodeAddress()] {
					if thisTxHash == *txHash {
						delete(mp.addrindex[addr.EncodeAddress()], thisTxHash)
					}
				}

				// Then, if the address has no transactions referenced,
				// remove it too.
				if len(mp.addrindex[addr.EncodeAddress()]) == 0 {
					delete(mp.addrindex, addr.EncodeAddress())
				}
			}
		}
	}
}

// findTxForAddr searches for all referenced transactions for a given address
// that are currently stored in the mempool.
//
// This function is safe for concurrent access.
func (mp *txMemPool) findTxForAddr(addr dcrutil.Address) []*dcrutil.Tx {
	var txs []*dcrutil.Tx
	if mp.addrindex[addr.EncodeAddress()] != nil {
		// Lookup all relevant transactions and append them.
		for thisTxHash := range mp.addrindex[addr.EncodeAddress()] {
			txDesc, exists := mp.pool[thisTxHash]
			if !exists {
				txmpLog.Warnf("Failed to find transaction %v in mempool "+
					"that was referenced in the mempool addrIndex",
					thisTxHash)
				continue
			}

			txs = append(txs, txDesc.Tx)
		}
	}

	return txs
}

// FindTxForAddr is the exported and concurrency safe version of findTxForAddr.
//
// This function is safe for concurrent access.
func (mp *txMemPool) FindTxForAddr(addr dcrutil.Address) []*dcrutil.Tx {
	// Protect concurrent access.
	mp.Lock()
	defer mp.Unlock()

	return mp.findTxForAddr(addr)
}

// checkPoolDoubleSpend checks whether or not the passed transaction is
// attempting to spend coins already spent by other transactions in the pool.
// Note it does not check for double spends against transactions already in the
// main chain.
//
// This function MUST be called with the mempool lock held (for reads).
func (mp *txMemPool) checkPoolDoubleSpend(tx *dcrutil.Tx,
	txType stake.TxType) error {

	for i, txIn := range tx.MsgTx().TxIn {
		// We don't care about double spends of stake bases.
		if (txType == stake.TxTypeSSGen || txType == stake.TxTypeSSRtx) &&
			(i == 0) {
			continue
		}

		if txR, exists := mp.outpoints[txIn.PreviousOutPoint]; exists {
			str := fmt.Sprintf("transaction %v in the pool "+
				"already spends the same coins", txR.Sha())
			return txRuleError(wire.RejectDuplicate, str)
		}
	}

	return nil
}

// isTxTreeValid checks the map of votes for a block to see if the tx
// tree regular for the block at HEAD is valid.
func (mp *txMemPool) isTxTreeValid(newestHash *chainhash.Hash) bool {
	// There are no votes on the block currently; assume it's valid.
	if mp.votes[*newestHash] == nil {
		return true
	}

	// There are not possibly enough votes to tell if the txTree is valid;
	// assume it's valid.
	if len(mp.votes[*newestHash]) <=
		int(mp.server.chainParams.TicketsPerBlock/2) {
		return true
	}

	// Otherwise, tally the votes and determine if it's valid or not.
	yea := 0
	nay := 0

	for _, vote := range mp.votes[*newestHash] {
		// End of list, break.
		if vote == nil {
			break
		}

		if vote.Vote == true {
			yea++
		} else {
			nay++
		}
	}

	if yea > nay {
		return true
	}
	return false
}

// IsTxTreeValid calls isTxTreeValid, but makes it safe for concurrent access.
func (mp *txMemPool) IsTxTreeValid(best *chainhash.Hash) bool {
	mp.votesMtx.Lock()
	defer mp.votesMtx.Unlock()
	isValid := mp.isTxTreeValid(best)

	return isValid
}

// fetchInputTransactions fetches the input transactions referenced by the
// passed transaction.  First, it fetches from the main chain, then it tries to
// fetch any missing inputs from the transaction pool.
//
// This function MUST be called with the mempool lock held (for reads).
func (mp *txMemPool) fetchInputTransactions(tx *dcrutil.Tx, includeSpent bool) (blockchain.TxStore,
	error) {
	tv := mp.IsTxTreeValid(mp.server.blockManager.chainState.newestHash)
	txStore, err := mp.server.blockManager.blockChain.FetchTransactionStore(tx,
		tv, includeSpent)
	if err != nil {
		return nil, err
	}

	// Attempt to populate any missing inputs from the transaction pool.
	for _, txD := range txStore {
		if txD.Err == database.ErrTxShaMissing || txD.Tx == nil {
			if poolTxDesc, exists := mp.pool[*txD.Hash]; exists {
				poolTx := poolTxDesc.Tx
				txD.Tx = poolTx
				txD.BlockHeight = mempoolHeight
				txD.BlockIndex = wire.NullBlockIndex
				txD.Spent = make([]bool, len(poolTx.MsgTx().TxOut))
				txD.Err = nil
			}
		}
	}

	return txStore, nil
}

// FetchTransaction returns the requested transaction from the transaction pool.
// This only fetches from the main transaction pool and does not include
// orphans.
//
// This function is safe for concurrent access.
func (mp *txMemPool) FetchTransaction(txHash *chainhash.Hash) (*dcrutil.Tx,
	error) {
	// Protect concurrent access.
	mp.RLock()
	defer mp.RUnlock()

	if txDesc, exists := mp.pool[*txHash]; exists {
		return txDesc.Tx, nil
	}

	return nil, fmt.Errorf("transaction is not in the pool")
}

// FilterTransactionsByAddress returns all transactions currently in the
// mempool that either create an output to the passed address or spend a
// previously created ouput to the address.
func (mp *txMemPool) FilterTransactionsByAddress(
	addr dcrutil.Address) ([]*dcrutil.Tx, error) {
	// Protect concurrent access.
	mp.RLock()
	defer mp.RUnlock()

	if txs, exists := mp.addrindex[addr.EncodeAddress()]; exists {
		addressTxs := make([]*dcrutil.Tx, 0, len(txs))
		for txHash := range txs {
			if txD, exists := mp.pool[txHash]; exists {
				addressTxs = append(addressTxs, txD.Tx)
			}
		}
		return addressTxs, nil
	}

	return nil, fmt.Errorf("address does not have any transactions in the pool")
}

// maybeAcceptTransaction is the internal function which implements the public
// MaybeAcceptTransaction.  See the comment for MaybeAcceptTransaction for
// more details.
//
// This function MUST be called with the mempool lock held (for writes).
// DECRED - TODO
// We need to make sure thing also assigns the TxType after it evaluates the tx,
// so that we can easily pick different stake tx types from the mempool later.
// This should probably be done at the bottom using "IsSStx" etc functions.
// It should also set the dcrutil tree type for the tx as well.
func (mp *txMemPool) maybeAcceptTransaction(tx *dcrutil.Tx, isNew,
	rateLimit, allowHighFees bool) ([]*chainhash.Hash, error) {
	txHash := tx.Sha()

	// Don't accept the transaction if it already exists in the pool.  This
	// applies to orphan transactions as well.  This check is intended to
	// be a quick check to weed out duplicates.
	if mp.haveTransaction(txHash) {
		str := fmt.Sprintf("already have transaction %v", txHash)
		return nil, txRuleError(wire.RejectDuplicate, str)
	}

	// Perform preliminary sanity checks on the transaction.  This makes
	// use of chain which contains the invariant rules for what
	// transactions are allowed into blocks.
	err := blockchain.CheckTransactionSanity(tx, mp.server.chainParams)
	if err != nil {
		if cerr, ok := err.(blockchain.RuleError); ok {
			return nil, chainRuleError(cerr)
		}
		return nil, err
	}

	// A standalone transaction must not be a coinbase transaction.
	if blockchain.IsCoinBase(tx) {
		str := fmt.Sprintf("transaction %v is an individual coinbase",
			txHash)
		return nil, txRuleError(wire.RejectInvalid, str)
	}

	// Don't accept transactions with a lock time after the maximum int32
	// value for now.  This is an artifact of older bitcoind clients which
	// treated this field as an int32 and would treat anything larger
	// incorrectly (as negative).
	if tx.MsgTx().LockTime > math.MaxInt32 {
		str := fmt.Sprintf("transaction %v has a lock time after "+
			"2038 which is not accepted yet", txHash)
		return nil, txRuleError(wire.RejectNonstandard, str)
	}

	// Get the current height of the main chain.  A standalone transaction
	// will be mined into the next block at best, so it's height is at least
	// one more than the current height.
	_, curHeight, err := mp.server.db.NewestSha()
	if err != nil {
		// This is an unexpected error so don't turn it into a rule
		// error.
		return nil, err
	}
	nextBlockHeight := curHeight + 1

	// Determine what type of transaction we're dealing with (regular or stake).
	// Then, be sure to set the tx tree correctly as it's possible a use submitted
	// it to the network with TxTreeUnknown.
	txType := stake.DetermineTxType(tx)
	if txType == stake.TxTypeRegular {
		tx.SetTree(dcrutil.TxTreeRegular)
	} else {
		tx.SetTree(dcrutil.TxTreeStake)
	}

	// Don't allow non-standard transactions if the network parameters
	// forbid their relaying.
	if !activeNetParams.RelayNonStdTxs {
		err := checkTransactionStandard(tx, txType, nextBlockHeight,
			mp.server.timeSource, cfg.minRelayTxFee)
		if err != nil {
			// Attempt to extract a reject code from the error so
			// it can be retained.  When not possible, fall back to
			// a non standard error.
			rejectCode, found := extractRejectCode(err)
			if !found {
				rejectCode = wire.RejectNonstandard
			}
			str := fmt.Sprintf("transaction %v is not standard: %v",
				txHash, err)
			return nil, txRuleError(rejectCode, str)
		}
	}

	// If the transaction is a ticket, ensure that it meets the next
	// stake difficulty.
	if txType == stake.TxTypeSStx {
		mp.server.blockManager.chainState.Lock()
		sDiff := mp.server.blockManager.chainState.nextStakeDifficulty
		mp.server.blockManager.chainState.Unlock()

		if tx.MsgTx().TxOut[0].Value < sDiff {
			str := fmt.Sprintf("transaction %v has not enough funds "+
				"to meet stake difficuly (ticket diff %v < next diff %v)",
				txHash, tx.MsgTx().TxOut[0].Value, sDiff)
			return nil, txRuleError(wire.RejectInsufficientFee, str)
		}
	}

	// Handle stake transaction double spending exceptions.
	if (txType == stake.TxTypeSSGen) || (txType == stake.TxTypeSSRtx) {
		if txType == stake.TxTypeSSGen {
			ssGenAlreadyFound := 0
			for _, mpTx := range mp.pool {
				if mpTx.GetType() == stake.TxTypeSSGen {
					if mpTx.Tx.MsgTx().TxIn[1].PreviousOutPoint ==
						tx.MsgTx().TxIn[1].PreviousOutPoint {
						ssGenAlreadyFound++
					}
				}
				if ssGenAlreadyFound > maxSSGensDoubleSpends {
					str := fmt.Sprintf("transaction %v in the pool "+
						"with more than %v ssgens",
						tx.MsgTx().TxIn[1].PreviousOutPoint,
						maxSSGensDoubleSpends)
					return nil, txRuleError(wire.RejectDuplicate, str)
				}
			}
		}

		if txType == stake.TxTypeSSRtx {
			for _, mpTx := range mp.pool {
				if mpTx.GetType() == stake.TxTypeSSRtx {
					if mpTx.Tx.MsgTx().TxIn[0].PreviousOutPoint ==
						tx.MsgTx().TxIn[0].PreviousOutPoint {
						str := fmt.Sprintf("transaction %v in the pool "+
							" as a ssrtx. Only one ssrtx allowed.",
							tx.MsgTx().TxIn[0].PreviousOutPoint)
						return nil, txRuleError(wire.RejectDuplicate, str)
					}
				}
			}
		}
	} else {
		// The transaction may not use any of the same outputs as other
		// transactions already in the pool as that would ultimately result in a
		// double spend.  This check is intended to be quick and therefore only
		// detects double spends within the transaction pool itself.  The
		// transaction could still be double spending coins from the main chain
		// at this point.  There is a more in-depth check that happens later
		// after fetching the referenced transaction inputs from the main chain
		// which examines the actual spend data and prevents double spends.
		err = mp.checkPoolDoubleSpend(tx, txType)
		if err != nil {
			return nil, err
		}
	}

	// Votes that are on too old of blocks are rejected.
	if txType == stake.TxTypeSSGen {
		_, voteHeight, err := stake.GetSSGenBlockVotedOn(tx)
		if err != nil {
			return nil, err
		}

		if (int64(voteHeight) < curHeight-maximumVoteAgeDelta) &&
			!cfg.AllowOldVotes {
			str := fmt.Sprintf("transaction %v votes on old "+
				"block height of %v which is before the "+
				"current cutoff height of %v",
				tx.Sha(), voteHeight, curHeight-maximumVoteAgeDelta)
			return nil, txRuleError(wire.RejectNonstandard, str)
		}
	}

	// Fetch all of the transactions referenced by the inputs to this
	// transaction.  This function also attempts to fetch the transaction
	// itself to be used for detecting a duplicate transaction without
	// needing to do a separate lookup.
	txStore, err := mp.fetchInputTransactions(tx, false)
	if err != nil {
		if cerr, ok := err.(blockchain.RuleError); ok {
			return nil, chainRuleError(cerr)
		}
		return nil, err
	}

	// Don't allow the transaction if it exists in the main chain and is not
	// not already fully spent.
	if txD, exists := txStore[*txHash]; exists && txD.Err == nil {
		for _, isOutputSpent := range txD.Spent {
			if !isOutputSpent {
				return nil, txRuleError(wire.RejectDuplicate,
					"transaction already exists")
			}
		}
	}
	delete(txStore, *txHash)

	// Transaction is an orphan if any of the inputs don't exist.
	var missingParents []*chainhash.Hash
	for _, txD := range txStore {
		if txD.Err == database.ErrTxShaMissing {
			missingParents = append(missingParents, txD.Hash)
		}
	}

	if len(missingParents) > 0 {
		return missingParents, nil
	}

	// Perform several checks on the transaction inputs using the invariant
	// rules in chain for what transactions are allowed into blocks.
	// Also returns the fees associated with the transaction which will be
	// used later.
	txFee, err := blockchain.CheckTransactionInputs(tx,
		nextBlockHeight,
		txStore,
		false, // Don't check fraud proof; filled in by miner
		mp.server.chainParams)
	if err != nil {
		if cerr, ok := err.(blockchain.RuleError); ok {
			return nil, chainRuleError(cerr)
		}
		return nil, err
	}

	// Don't allow transactions with non-standard inputs if the network
	// parameters forbid their relaying.
	if !activeNetParams.RelayNonStdTxs {
		err := checkInputsStandard(tx, txType, txStore)
		if err != nil {
			// Attempt to extract a reject code from the error so
			// it can be retained.  When not possible, fall back to
			// a non standard error.
			rejectCode, found := extractRejectCode(err)
			if !found {
				rejectCode = wire.RejectNonstandard
			}
			str := fmt.Sprintf("transaction %v has a non-standard "+
				"input: %v", txHash, err)
			return nil, txRuleError(rejectCode, str)
		}
	}

	// NOTE: if you modify this code to accept non-standard transactions,
	// you should add code here to check that the transaction does a
	// reasonable number of ECDSA signature verifications.

	// Don't allow transactions with an excessive number of signature
	// operations which would result in making it impossible to mine.  Since
	// the coinbase address itself can contain signature operations, the
	// maximum allowed signature operations per transaction is less than
	// the maximum allowed signature operations per block.
	numSigOps, err := blockchain.CountP2SHSigOps(tx, false,
		(txType == stake.TxTypeSSGen), txStore)
	if err != nil {
		if cerr, ok := err.(blockchain.RuleError); ok {
			return nil, chainRuleError(cerr)
		}
		return nil, err
	}

	numSigOps += blockchain.CountSigOps(tx, false, (txType == stake.TxTypeSSGen))
	if numSigOps > maxSigOpsPerTx {
		str := fmt.Sprintf("transaction %v has too many sigops: %d > %d",
			txHash, numSigOps, maxSigOpsPerTx)
		return nil, txRuleError(wire.RejectNonstandard, str)
	}

	// Don't allow transactions with fees too low to get into a mined block.
	//
	// Most miners allow a free transaction area in blocks they mine to go
	// alongside the area used for high-priority transactions as well as
	// transactions with fees.  A transaction size of up to 1000 bytes is
	// considered safe to go into this section.  Further, the minimum fee
	// calculated below on its own would encourage several small
	// transactions to avoid fees rather than one single larger transaction
	// which is more desirable.  Therefore, as long as the size of the
	// transaction does not exceeed 1000 less than the reserved space for
	// high-priority transactions, don't require a fee for it.
	// This applies to non-stake transactions only.
	serializedSize := int64(tx.MsgTx().SerializeSize())
	minFee := calcMinRequiredTxRelayFee(serializedSize, cfg.minRelayTxFee)
	if txType == stake.TxTypeRegular { // Non-stake only
		if serializedSize >= (defaultBlockPrioritySize-1000) && txFee < minFee {
			str := fmt.Sprintf("transaction %v has %v fees which is under "+
				"the required amount of %v", txHash, txFee,
				minFee)
			return nil, txRuleError(wire.RejectInsufficientFee, str)
		}
	}

	// Require that free transactions have sufficient priority to be mined
	// in the next block.  Transactions which are being added back to the
	// memory pool from blocks that have been disconnected during a reorg
	// are exempted.
	// This applies to non-stake transactions only.
	if isNew && !cfg.NoRelayPriority && txFee < minFee &&
		txType == stake.TxTypeRegular {

		currentPriority := calcPriority(tx.MsgTx(), txStore,
			nextBlockHeight)
		if currentPriority <= minHighPriority {
			str := fmt.Sprintf("transaction %v has insufficient "+
				"priority (%g <= %g)", txHash,
				currentPriority, minHighPriority)
			return nil, txRuleError(wire.RejectInsufficientFee, str)
		}
	}

	// Free-to-relay transactions are rate limited here to prevent
	// penny-flooding with tiny transactions as a form of attack.
	// This applies to non-stake transactions only.
	if rateLimit && txFee < minFee && txType == stake.TxTypeRegular {
		nowUnix := time.Now().Unix()
		// we decay passed data with an exponentially decaying ~10
		// minutes window - matches bitcoind handling.
		mp.pennyTotal *= math.Pow(1.0-1.0/600.0,
			float64(nowUnix-mp.lastPennyUnix))
		mp.lastPennyUnix = nowUnix

		// Are we still over the limit?
		if mp.pennyTotal >= cfg.FreeTxRelayLimit*10*1000 {
			str := fmt.Sprintf("transaction %v has been rejected "+
				"by the rate limiter due to low fees", txHash)
			return nil, txRuleError(wire.RejectInsufficientFee, str)
		}
		oldTotal := mp.pennyTotal

		mp.pennyTotal += float64(serializedSize)
		txmpLog.Tracef("rate limit: curTotal %v, nextTotal: %v, "+
			"limit %v", oldTotal, mp.pennyTotal,
			cfg.FreeTxRelayLimit*10*1000)
	}

	// Set an absolute threshold for ticket rejection and obey it. Tickets
	// are treated differently in the mempool because they have a set
	// difficulty and generally a window in which they expire.
	//
	// This applies to tickets transactions only.
	minTicketFee := calcMinRequiredTxRelayFee(serializedSize, minTicketFee)
	if (txFee < minTicketFee) && txType == stake.TxTypeSStx {
		str := fmt.Sprintf("transaction %v has a %v fee which "+
			"is under the required threshold amount of %d", txHash, txFee,
			minTicketFee)
		return nil, txRuleError(wire.RejectInsufficientFee, str)
	}

	// Check whether allowHighFees is set to false (default), if so, then make sure
	// the current fee is sensible.  100 * above the minimum fee/kb seems to be a
	// reasonable amount to check.  If people would like to avoid this check
	// then they can AllowHighFees = true
	if !allowHighFees {
		maxFee := calcMinRequiredTxRelayFee(serializedSize*maxRelayFeeMultiplier,
			cfg.minRelayTxFee)
		if txFee > maxFee {
			err = fmt.Errorf("transaction %v has %v fee which is above the "+
				"allowHighFee check threshold amount of %v", txHash,
				txFee, maxFee)
			return nil, err
		}
	}

	// Verify crypto signatures for each input and reject the transaction if
	// any don't verify.
	err = blockchain.ValidateTransactionScripts(tx, txStore,
		txscript.StandardVerifyFlags, mp.server.sigCache)
	if err != nil {
		if cerr, ok := err.(blockchain.RuleError); ok {
			return nil, chainRuleError(cerr)
		}
		return nil, err
	}

	// Add to transaction pool.
	mp.addTransaction(txStore, tx, txType, curHeight, txFee)

	// If it's an SSGen (vote), insert it into the list of
	// votes.
	if txType == stake.TxTypeSSGen {
		err := mp.InsertVote(tx)
		if err != nil {
			return nil, err
		}
	}

	// Insert the address into the mempool address index.
	for _, txOut := range tx.MsgTx().TxOut {
		// This function returns an error, but we don't really care
		// if the script was non-standard or otherwise malformed.
		mp.indexScriptAddressToTx(txOut.Version, txOut.PkScript, tx, txType)
	}

	txmpLog.Debugf("Accepted transaction %v (pool size: %v)", txHash,
		len(mp.pool))

	if mp.server.rpcServer != nil {
		// Notify websocket clients about mempool transactions.
		mp.server.rpcServer.ntfnMgr.NotifyMempoolTx(tx, isNew)

		// Potentially notify any getblocktemplate long poll clients
		// about stale block templates due to the new transaction.
		mp.server.rpcServer.gbtWorkState.NotifyMempoolTx(mp.LastUpdated())
	}

	return nil, nil
}

// MaybeAcceptTransaction is the main workhorse for handling insertion of new
// free-standing transactions into a memory pool.  It includes functionality
// such as rejecting duplicate transactions, ensuring transactions follow all
// rules, orphan transaction handling, and insertion into the memory pool.  The
// isOrphan parameter can be nil if the caller does not need to know whether
// or not the transaction is an orphan.
//
// This function is safe for concurrent access.
func (mp *txMemPool) MaybeAcceptTransaction(tx *dcrutil.Tx, isNew,
	rateLimit bool) ([]*chainhash.Hash, error) {
	// Protect concurrent access.
	mp.Lock()
	defer mp.Unlock()

	return mp.maybeAcceptTransaction(tx, isNew, rateLimit, true)
}

// processOrphans is the internal function which implements the public
// ProcessOrphans.  See the comment for ProcessOrphans for more details.
//
// This function MUST be called with the mempool lock held (for writes).
func (mp *txMemPool) processOrphans(hash *chainhash.Hash) []*dcrutil.Tx {
	var acceptedTxns []*dcrutil.Tx

	// Start with processing at least the passed hash.
	processHashes := list.New()
	processHashes.PushBack(hash)
	for processHashes.Len() > 0 {
		// Pop the first hash to process.
		firstElement := processHashes.Remove(processHashes.Front())
		processHash := firstElement.(*chainhash.Hash)

		// Look up all orphans that are referenced by the transaction we
		// just accepted.  This will typically only be one, but it could
		// be multiple if the referenced transaction contains multiple
		// outputs.  Skip to the next item on the list of hashes to
		// process if there are none.
		orphans, exists := mp.orphansByPrev[*processHash]
		if !exists || orphans == nil {
			continue
		}

		for _, tx := range orphans {
			// Remove the orphan from the orphan pool.  Current
			// behavior requires that all saved orphans with
			// a newly accepted parent are removed from the orphan
			// pool and potentially added to the memory pool, but
			// transactions which cannot be added to memory pool
			// (including due to still being orphans) are expunged
			// from the orphan pool.
			//
			// TODO(jrick): The above described behavior sounds
			// like a bug, and I think we should investigate
			// potentially moving orphans to the memory pool, but
			// leaving them in the orphan pool if not all parent
			// transactions are known yet.
			orphanHash := tx.Sha()
			mp.removeOrphan(orphanHash)

			// Potentially accept the transaction into the
			// transaction pool.
			missingParents, err := mp.maybeAcceptTransaction(tx,
				true, true, true)
			if err != nil {
				// TODO: Remove orphans that depend on this
				// failed transaction.
				txmpLog.Debugf("Unable to move "+
					"orphan transaction %v to mempool: %v",
					tx.Sha(), err)
				continue
			}

			if len(missingParents) > 0 {
				// Transaction is still an orphan, so add it
				// back.
				mp.addOrphan(tx)
				continue
			}

			// Add this transaction to the list of transactions
			// that are no longer orphans.
			acceptedTxns = append(acceptedTxns, tx)

			// Add this transaction to the list of transactions to
			// process so any orphans that depend on this one are
			// handled too.
			//
			// TODO(jrick): In the case that this is still an orphan,
			// we know that any other transactions in the orphan
			// pool with this orphan as their parent are still
			// orphans as well, and should be removed.  While
			// recursively calling removeOrphan and
			// maybeAcceptTransaction on these transactions is not
			// wrong per se, it is overkill if all we care about is
			// recursively removing child transactions of this
			// orphan.
			processHashes.PushBack(orphanHash)
		}
	}

	return acceptedTxns
}

// PruneStakeTx is the function which is called everytime a new block is
// processed.  The idea is any outstanding SStx that hasn't been mined in a
// certain period of time (CoinbaseMaturity) and the submitted SStx's
// stake difficulty is below the current required stake difficulty should be
// pruned from mempool since they will never be mined.  The same idea stands
// for SSGen and SSRtx
func (mp *txMemPool) PruneStakeTx(requiredStakeDifficulty, height int64) {
	// Protect concurrent access.
	mp.Lock()
	defer mp.Unlock()

	mp.pruneStakeTx(requiredStakeDifficulty, height)
}

func (mp *txMemPool) pruneStakeTx(requiredStakeDifficulty, height int64) {
	for _, tx := range mp.pool {
		txType := stake.DetermineTxType(tx.Tx)
		if txType == stake.TxTypeSStx &&
			tx.Height+int64(heightDiffToPruneTicket) < height {
			mp.removeTransaction(tx.Tx, true)
		}
		if txType == stake.TxTypeSStx &&
			tx.Tx.MsgTx().TxOut[0].Value < requiredStakeDifficulty {
			mp.removeTransaction(tx.Tx, true)
		}
		if (txType == stake.TxTypeSSRtx || txType == stake.TxTypeSSGen) &&
			tx.Height+int64(heightDiffToPruneVotes) < height {
			mp.removeTransaction(tx.Tx, true)
		}
	}
}

// PruneExpiredTx prunes expired transactions from the mempool that may no longer
// be able to be included into a block.
func (mp *txMemPool) PruneExpiredTx(height int64) {
	// Protect concurrent access.
	mp.Lock()
	defer mp.Unlock()

	mp.pruneExpiredTx(height)
}

func (mp *txMemPool) pruneExpiredTx(height int64) {
	for _, tx := range mp.pool {
		if tx.Tx.MsgTx().Expiry != 0 {
			if height >= int64(tx.Tx.MsgTx().Expiry) {
				txmpLog.Debugf("Pruning expired transaction %v from the "+
					"mempool", tx.Tx.Sha())
				mp.removeTransaction(tx.Tx, true)
			}
		}
	}
}

// ProcessOrphans determines if there are any orphans which depend on the passed
// transaction hash (it is possible that they are no longer orphans) and
// potentially accepts them to the memory pool.  It repeats the process for the
// newly accepted transactions (to detect further orphans which may no longer be
// orphans) until there are no more.
//
// It returns a slice of transactions added to the mempool.  A nil slice means
// no transactions were moved from the orphan pool to the mempool.
//
// This function is safe for concurrent access.
func (mp *txMemPool) ProcessOrphans(hash *chainhash.Hash) []*dcrutil.Tx {
	mp.Lock()
	acceptedTxns := mp.processOrphans(hash)
	mp.Unlock()

	return acceptedTxns
}

// ProcessTransaction is the main workhorse for handling insertion of new
// free-standing transactions into the memory pool.  It includes functionality
// such as rejecting duplicate transactions, ensuring transactions follow all
// rules, orphan transaction handling, and insertion into the memory pool.
//
// It returns a slice of transactions added to the mempool.  When the
// error is nil, the list will include the passed transaction itself along
// with any additional orphan transaactions that were added as a result of
// the passed one being accepted.
//
// This function is safe for concurrent access.
func (mp *txMemPool) ProcessTransaction(tx *dcrutil.Tx, allowOrphan,
	rateLimit, allowHighFees bool) ([]*dcrutil.Tx, error) {
	// Protect concurrent access.
	mp.Lock()
	defer mp.Unlock()

	txmpLog.Tracef("Processing transaction %v", tx.Sha())

	// Potentially accept the transaction to the memory pool.
	missingParents, err := mp.maybeAcceptTransaction(tx, true, rateLimit, allowHighFees)
	if err != nil {
		return nil, err
	}

	// If len(missingParents) == 0 then we know the tx is NOT an orphan
	if len(missingParents) == 0 {
		// Accept any orphan transactions that depend on this
		// transaction (they are no longer orphans if all inputs are
		// now available) and repeat for those accepted transactions
		// until there are no more.
		newTxs := mp.processOrphans(tx.Sha())
		acceptedTxs := make([]*dcrutil.Tx, len(newTxs)+1)

		// Add the parent transaction first so remote nodes
		// do not add orphans.
		acceptedTxs[0] = tx
		copy(acceptedTxs[1:], newTxs)

		return acceptedTxs, nil
	}

	// The transaction is an orphan (has inputs missing).  Reject
	// it if the flag to allow orphans is not set.
	if !allowOrphan {
		// Only use the first missing parent transaction in
		// the error message.
		//
		// NOTE: RejectDuplicate is really not an accurate
		// reject code here, but it matches the reference
		// implementation and there isn't a better choice due
		// to the limited number of reject codes.  Missing
		// inputs is assumed to mean they are already spent
		// which is not really always the case.
		str := fmt.Sprintf("orphan transaction %v references "+
			"outputs of unknown or fully-spent "+
			"transaction %v", tx.Sha(), missingParents[0])
		return nil, txRuleError(wire.RejectDuplicate, str)
	}

	// Potentially add the orphan transaction to the orphan pool.
	err = mp.maybeAddOrphan(tx)
	if err != nil {
		return nil, err
	}

	return nil, nil
}

// Count returns the number of transactions in the main pool.  It does not
// include the orphan pool.
//
// This function is safe for concurrent access.
func (mp *txMemPool) Count() int {
	mp.RLock()
	defer mp.RUnlock()

	return len(mp.pool)
}

// TxShas returns a slice of hashes for all of the transactions in the memory
// pool.
//
// This function is safe for concurrent access.
func (mp *txMemPool) TxShas() []*chainhash.Hash {
	mp.RLock()
	defer mp.RUnlock()

	hashes := make([]*chainhash.Hash, len(mp.pool))
	i := 0
	for hash := range mp.pool {
		hashCopy := hash
		hashes[i] = &hashCopy
		i++
	}

	return hashes
}

// TxDescs returns a slice of descriptors for all the transactions in the pool.
// The descriptors are to be treated as read only.
//
// This function is safe for concurrent access.
func (mp *txMemPool) TxDescs() []*mempoolTxDesc {
	mp.RLock()
	defer mp.RUnlock()

	descs := make([]*mempoolTxDesc, len(mp.pool))
	i := 0
	for _, desc := range mp.pool {
		descs[i] = desc
		i++
	}

	return descs
}

// MiningDescs returns a slice of mining descriptors for all the transactions
// in the pool.
//
// This is part of the TxSource interface implementation and is safe for
// concurrent access as required by the interface contract.
func (mp *txMemPool) MiningDescs() []*miningTxDesc {
	mp.RLock()
	defer mp.RUnlock()

	descs := make([]*miningTxDesc, len(mp.pool))
	i := 0
	for _, desc := range mp.pool {
		descs[i] = &desc.miningTxDesc
		i++
	}

	return descs
}

// LastUpdated returns the last time a transaction was added to or removed from
// the main pool.  It does not include the orphan pool.
//
// This function is safe for concurrent access.
func (mp *txMemPool) LastUpdated() time.Time {
	return time.Unix(atomic.LoadInt64(&mp.lastUpdated), 0)
}

// CheckIfTxsExist checks a list of transaction hashes against the mempool
// and returns true if they all exist in the mempool, otherwise false.
//
// This function is safe for concurrent access.
func (mp *txMemPool) CheckIfTxsExist(hashes []chainhash.Hash) bool {
	mp.RLock()
	defer mp.RUnlock()

	inPool := true
	for _, h := range hashes {
		if _, exists := mp.pool[h]; !exists {
			inPool = false
			break
		}
	}

	return inPool
}

// newTxMemPool returns a new memory pool for validating and storing standalone
// transactions until they are mined into a block.
func newTxMemPool(server *server) *txMemPool {
	memPool := &txMemPool{
		server:        server,
<<<<<<< HEAD
		pool:          make(map[chainhash.Hash]*TxDesc),
		orphans:       make(map[chainhash.Hash]*dcrutil.Tx),
		orphansByPrev: make(map[chainhash.Hash]map[chainhash.Hash]*dcrutil.Tx),
		outpoints:     make(map[wire.OutPoint]*dcrutil.Tx),
		votes:         make(map[chainhash.Hash][]*VoteTx),
=======
		pool:          make(map[wire.ShaHash]*mempoolTxDesc),
		orphans:       make(map[wire.ShaHash]*btcutil.Tx),
		orphansByPrev: make(map[wire.ShaHash]map[wire.ShaHash]*btcutil.Tx),
		outpoints:     make(map[wire.OutPoint]*btcutil.Tx),
>>>>>>> 2b6a9a56
	}

	if !cfg.NoAddrIndex {
		memPool.addrindex = make(map[string]map[chainhash.Hash]struct{})
	}
	return memPool
}<|MERGE_RESOLUTION|>--- conflicted
+++ resolved
@@ -74,29 +74,13 @@
 	maxNullDataOutputs = 4
 )
 
-<<<<<<< HEAD
-// TxDesc is a descriptor containing a transaction in the mempool and the
-// metadata we store about it.
-type TxDesc struct {
-	Tx               *dcrutil.Tx  // Transaction.
-	Type             stake.TxType // Transcation type.
-	Added            time.Time    // Time when added to pool.
-	Height           int64        // Blockheight when added to pool.
-	Fee              int64        // Transaction fees.
-	StartingPriority float64      // Priority when added to the pool.
-}
-
-// GetType returns what TxType a given TxDesc is.
-func (td *TxDesc) GetType() stake.TxType {
-	return td.Type
-}
-
 // VoteTx is a struct describing a block vote (SSGen).
 type VoteTx struct {
 	SsgenHash chainhash.Hash // Vote
 	SstxHash  chainhash.Hash // Ticket
 	Vote      bool
-=======
+}
+
 // mempoolTxDesc is a descriptor containing a transaction in the mempool along
 // with additional metadata.
 type mempoolTxDesc struct {
@@ -105,7 +89,6 @@
 	// StartingPriority is the priority of the transaction when it was added
 	// to the pool.
 	StartingPriority float64
->>>>>>> 2b6a9a56
 }
 
 // txMemPool is used as a source of transactions that need to be mined into
@@ -117,8 +100,7 @@
 
 	sync.RWMutex
 	server        *server
-<<<<<<< HEAD
-	pool          map[chainhash.Hash]*TxDesc
+	pool          map[chainhash.Hash]*mempoolTxDesc
 	orphans       map[chainhash.Hash]*dcrutil.Tx
 	orphansByPrev map[chainhash.Hash]map[chainhash.Hash]*dcrutil.Tx
 	addrindex     map[string]map[chainhash.Hash]struct{} // maps address to txs
@@ -368,16 +350,6 @@
 	sortedBlocks, err := mp.sortParentsByVotes(currentTopBlock, blocks)
 
 	return sortedBlocks, err
-=======
-	pool          map[wire.ShaHash]*mempoolTxDesc
-	orphans       map[wire.ShaHash]*btcutil.Tx
-	orphansByPrev map[wire.ShaHash]map[wire.ShaHash]*btcutil.Tx
-	addrindex     map[string]map[wire.ShaHash]struct{} // maps address to txs
-	outpoints     map[wire.OutPoint]*btcutil.Tx
-	lastUpdated   time.Time // last time pool was updated
-	pennyTotal    float64   // exponentially decaying total for penny spends.
-	lastPennyUnix int64     // unix time of last ``penny spend''
->>>>>>> 2b6a9a56
 }
 
 // Ensure the txMemPool type implements the mining.TxSource interface.
@@ -686,22 +658,14 @@
 
 	// Add the transaction to the pool and mark the referenced outpoints
 	// as spent by the pool.
-<<<<<<< HEAD
-	mp.pool[*tx.Sha()] = &TxDesc{
-		Tx:               tx,
-		Type:             txType,
-		Added:            time.Now(),
-		Height:           height,
-		Fee:              fee,
-=======
 	mp.pool[*tx.Sha()] = &mempoolTxDesc{
 		miningTxDesc: miningTxDesc{
 			Tx:     tx,
+			Type:   txType,
 			Added:  time.Now(),
 			Height: height,
 			Fee:    fee,
 		},
->>>>>>> 2b6a9a56
 		StartingPriority: calcPriority(tx.MsgTx(), txStore, height),
 	}
 	for _, txIn := range tx.MsgTx().TxIn {
@@ -1107,7 +1071,7 @@
 		if txType == stake.TxTypeSSGen {
 			ssGenAlreadyFound := 0
 			for _, mpTx := range mp.pool {
-				if mpTx.GetType() == stake.TxTypeSSGen {
+				if mpTx.Type == stake.TxTypeSSGen {
 					if mpTx.Tx.MsgTx().TxIn[1].PreviousOutPoint ==
 						tx.MsgTx().TxIn[1].PreviousOutPoint {
 						ssGenAlreadyFound++
@@ -1125,7 +1089,7 @@
 
 		if txType == stake.TxTypeSSRtx {
 			for _, mpTx := range mp.pool {
-				if mpTx.GetType() == stake.TxTypeSSRtx {
+				if mpTx.Type == stake.TxTypeSSRtx {
 					if mpTx.Tx.MsgTx().TxIn[0].PreviousOutPoint ==
 						tx.MsgTx().TxIn[0].PreviousOutPoint {
 						str := fmt.Sprintf("transaction %v in the pool "+
@@ -1745,18 +1709,11 @@
 func newTxMemPool(server *server) *txMemPool {
 	memPool := &txMemPool{
 		server:        server,
-<<<<<<< HEAD
-		pool:          make(map[chainhash.Hash]*TxDesc),
+		pool:          make(map[chainhash.Hash]*mempoolTxDesc),
 		orphans:       make(map[chainhash.Hash]*dcrutil.Tx),
 		orphansByPrev: make(map[chainhash.Hash]map[chainhash.Hash]*dcrutil.Tx),
 		outpoints:     make(map[wire.OutPoint]*dcrutil.Tx),
 		votes:         make(map[chainhash.Hash][]*VoteTx),
-=======
-		pool:          make(map[wire.ShaHash]*mempoolTxDesc),
-		orphans:       make(map[wire.ShaHash]*btcutil.Tx),
-		orphansByPrev: make(map[wire.ShaHash]map[wire.ShaHash]*btcutil.Tx),
-		outpoints:     make(map[wire.OutPoint]*btcutil.Tx),
->>>>>>> 2b6a9a56
 	}
 
 	if !cfg.NoAddrIndex {
