// Copyright (c) 2013-2016 The btcsuite developers
<<<<<<< HEAD
// Copyright (c) 2015-2016 The Decred developers
=======
>>>>>>> 6229e358
// Use of this source code is governed by an ISC
// license that can be found in the LICENSE file.

package wire

import (
	"fmt"
	"io"
)

// MaxBlockHeadersPerMsg is the maximum number of block headers that can be in
// a single decred headers message.
const MaxBlockHeadersPerMsg = 2000

// MsgHeaders implements the Message interface and represents a decred headers
// message.  It is used to deliver block header information in response
// to a getheaders message (MsgGetHeaders).  The maximum number of block headers
// per message is currently 2000.  See MsgGetHeaders for details on requesting
// the headers.
type MsgHeaders struct {
	Headers []*BlockHeader
}

// AddBlockHeader adds a new block header to the message.
func (msg *MsgHeaders) AddBlockHeader(bh *BlockHeader) error {
	if len(msg.Headers)+1 > MaxBlockHeadersPerMsg {
		str := fmt.Sprintf("too many block headers in message [max %v]",
			MaxBlockHeadersPerMsg)
		return messageError("MsgHeaders.AddBlockHeader", str)
	}

	msg.Headers = append(msg.Headers, bh)
	return nil
}

// BtcDecode decodes r using the decred protocol encoding into the receiver.
// This is part of the Message interface implementation.
func (msg *MsgHeaders) BtcDecode(r io.Reader, pver uint32) error {
	count, err := ReadVarInt(r, pver)
	if err != nil {
		return err
	}

	// Limit to max block headers per message.
	if count > MaxBlockHeadersPerMsg {
		str := fmt.Sprintf("too many block headers for message "+
			"[count %v, max %v]", count, MaxBlockHeadersPerMsg)
		return messageError("MsgHeaders.BtcDecode", str)
	}

	// Create a contiguous slice of headers to deserialize into in order to
	// reduce the number of allocations.
	headers := make([]BlockHeader, count)
	msg.Headers = make([]*BlockHeader, 0, count)
	for i := uint64(0); i < count; i++ {
		bh := &headers[i]
		err := readBlockHeader(r, pver, bh)
		if err != nil {
			return err
		}

		txCount, err := ReadVarInt(r, pver)
		if err != nil {
			return err
		}

		// Ensure the transaction count is zero for headers.
		if txCount > 0 {
			str := fmt.Sprintf("block headers may not contain "+
				"transactions [count %v]", txCount)
			return messageError("MsgHeaders.BtcDecode", str)
		}
		msg.AddBlockHeader(bh)
	}

	return nil
}

// BtcEncode encodes the receiver to w using the decred protocol encoding.
// This is part of the Message interface implementation.
func (msg *MsgHeaders) BtcEncode(w io.Writer, pver uint32) error {
	// Limit to max block headers per message.
	count := len(msg.Headers)
	if count > MaxBlockHeadersPerMsg {
		str := fmt.Sprintf("too many block headers for message "+
			"[count %v, max %v]", count, MaxBlockHeadersPerMsg)
		return messageError("MsgHeaders.BtcEncode", str)
	}

	err := WriteVarInt(w, pver, uint64(count))
	if err != nil {
		return err
	}

	for _, bh := range msg.Headers {
		err := writeBlockHeader(w, pver, bh)
		if err != nil {
			return err
		}

		// The wire protocol encoding always includes a 0 for the number
		// of transactions on header messages.  This is really just an
		// artifact of the way the original implementation serializes
		// block headers, but it is required.
		err = WriteVarInt(w, pver, 0)
		if err != nil {
			return err
		}
	}

	return nil
}

// Command returns the protocol command string for the message.  This is part
// of the Message interface implementation.
func (msg *MsgHeaders) Command() string {
	return CmdHeaders
}

// MaxPayloadLength returns the maximum length the payload can be for the
// receiver.  This is part of the Message interface implementation.
func (msg *MsgHeaders) MaxPayloadLength(pver uint32) uint32 {
	// Num headers (varInt) + max allowed headers (header length + 1 byte
	// for the number of transactions which is always 0).
	return MaxVarIntPayload + ((MaxBlockHeaderPayload + 1) *
		MaxBlockHeadersPerMsg)
}

// NewMsgHeaders returns a new decred headers message that conforms to the
// Message interface.  See MsgHeaders for details.
func NewMsgHeaders() *MsgHeaders {
	return &MsgHeaders{
		Headers: make([]*BlockHeader, 0, MaxBlockHeadersPerMsg),
	}
}<|MERGE_RESOLUTION|>--- conflicted
+++ resolved
@@ -1,8 +1,5 @@
 // Copyright (c) 2013-2016 The btcsuite developers
-<<<<<<< HEAD
 // Copyright (c) 2015-2016 The Decred developers
-=======
->>>>>>> 6229e358
 // Use of this source code is governed by an ISC
 // license that can be found in the LICENSE file.
 
