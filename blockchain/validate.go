// Copyright (c) 2013-2016 The btcsuite developers
// Copyright (c) 2015-2016 The Decred developers
// Use of this source code is governed by an ISC
// license that can be found in the LICENSE file.

package blockchain

import (
	"bytes"
	"fmt"
	"math"
	"math/big"
	"time"

<<<<<<< HEAD
	"github.com/decred/dcrd/blockchain/stake"
	"github.com/decred/dcrd/chaincfg"
	"github.com/decred/dcrd/chaincfg/chainhash"
	"github.com/decred/dcrd/database"
	"github.com/decred/dcrd/txscript"
	"github.com/decred/dcrd/wire"
	"github.com/decred/dcrutil"
=======
	"github.com/btcsuite/btcd/chaincfg"
	"github.com/btcsuite/btcd/chaincfg/chainhash"
	"github.com/btcsuite/btcd/txscript"
	"github.com/btcsuite/btcd/wire"
	"github.com/btcsuite/btcutil"
>>>>>>> bd4e64d1
)

const (
	// MaxSigOpsPerBlock is the maximum number of signature operations
	// allowed for a block.  It is a fraction of the max block payload size.
	MaxSigOpsPerBlock = wire.MaxBlockPayload / 200

	// MaxTimeOffsetSeconds is the maximum number of seconds a block time
	// is allowed to be ahead of the current time.  This is currently 2
	// hours.
	MaxTimeOffsetSeconds = 2 * 60 * 60

	// MinCoinbaseScriptLen is the minimum length a coinbase script can be.
	MinCoinbaseScriptLen = 2

	// MaxCoinbaseScriptLen is the maximum length a coinbase script can be.
	MaxCoinbaseScriptLen = 100

	// medianTimeBlocks is the number of previous blocks which should be
	// used to calculate the median time used to validate block timestamps.
	medianTimeBlocks = 11

	// earlyVoteBitsValue is the only value of VoteBits allowed in a block
	// header before stake validation height.
	earlyVoteBitsValue = 0x0001
)

var (
<<<<<<< HEAD
	// zeroHash is the zero value for a wire.ShaHash and is defined as
	// a package level variable to avoid the need to create a new instance
	// every time a check is needed.
	zeroHash = &chainhash.Hash{}
=======
	// coinbaseMaturity is the internal variable used for validating the
	// spending of coinbase outputs.  A variable rather than the exported
	// constant is used because the tests need the ability to modify it.
	coinbaseMaturity = int32(CoinbaseMaturity)

	// zeroHash is the zero value for a chainhash.Hash and is defined as
	// a package level variable to avoid the need to create a new instance
	// every time a check is needed.
	zeroHash = &chainhash.Hash{}

	// block91842Hash is one of the two nodes which violate the rules
	// set forth in BIP0030.  It is defined as a package level variable to
	// avoid the need to create a new instance every time a check is needed.
	block91842Hash = newHashFromStr("00000000000a4d0a398161ffc163c503763b1f4360639393e0e4c8e300e0caec")

	// block91880Hash is one of the two nodes which violate the rules
	// set forth in BIP0030.  It is defined as a package level variable to
	// avoid the need to create a new instance every time a check is needed.
	block91880Hash = newHashFromStr("00000000000743f190a18c5577a3c2d2a1f610ae9601ac046a38084ccb7cd721")
>>>>>>> bd4e64d1
)

// isNullOutpoint determines whether or not a previous transaction output point
// is set.
func isNullOutpoint(outpoint *wire.OutPoint) bool {
	if outpoint.Index == math.MaxUint32 && outpoint.Hash.IsEqual(zeroHash) &&
		outpoint.Tree == wire.TxTreeRegular {
		return true
	}
	return false
}

// isNullFraudProof determines whether or not a previous transaction fraud proof
// is set.
func isNullFraudProof(txIn *wire.TxIn) bool {
	switch {
	case txIn.BlockHeight != wire.NullBlockHeight:
		return false
	case txIn.BlockIndex != wire.NullBlockIndex:
		return false
	}

	return true
}

// IsCoinBaseTx determines whether or not a transaction is a coinbase.  A coinbase
// is a special transaction created by miners that has no inputs.  This is
// represented in the block chain by a transaction with a single input that has
// a previous output transaction index set to the maximum value along with a
// zero hash.
//
// This function only differs from IsCoinBase in that it works with a raw wire
// transaction as opposed to a higher level util transaction.
func IsCoinBaseTx(msgTx *wire.MsgTx) bool {
	// A coin base must only have one transaction input.
	if len(msgTx.TxIn) != 1 {
		return false
	}

	// The previous output of a coin base must have a max value index and
	// a zero hash.
	prevOut := &msgTx.TxIn[0].PreviousOutPoint
	if prevOut.Index != math.MaxUint32 || !prevOut.Hash.IsEqual(zeroHash) {
		return false
	}

	return true
}

// IsCoinBase determines whether or not a transaction is a coinbase.  A coinbase
// is a special transaction created by miners that has no inputs.  This is
// represented in the block chain by a transaction with a single input that has
// a previous output transaction index set to the maximum value along with a
// zero hash.
//
// This function only differs from IsCoinBaseTx in that it works with a higher
// level util transaction as opposed to a raw wire transaction.
func IsCoinBase(tx *dcrutil.Tx) bool {
	return IsCoinBaseTx(tx.MsgTx())
}

// CheckTransactionSanity performs some preliminary checks on a transaction to
// ensure it is sane.  These checks are context free.
func CheckTransactionSanity(tx *wire.MsgTx, params *chaincfg.Params) error {
	// A transaction must have at least one input.
	if len(tx.TxIn) == 0 {
		return ruleError(ErrNoTxInputs, "transaction has no inputs")
	}

	// A transaction must have at least one output.
	if len(tx.TxOut) == 0 {
		return ruleError(ErrNoTxOutputs, "transaction has no outputs")
	}

	// A transaction must not exceed the maximum allowed block payload when
	// serialized.
	serializedTxSize := tx.SerializeSize()
	if serializedTxSize > params.MaximumBlockSize {
		str := fmt.Sprintf("serialized transaction is too big - got "+
			"%d, max %d", serializedTxSize, params.MaximumBlockSize)
		return ruleError(ErrTxTooBig, str)
	}

	// Ensure the transaction amounts are in range.  Each transaction
	// output must not be negative or more than the max allowed per
	// transaction.  Also, the total of all outputs must abide by the same
	// restrictions.  All amounts in a transaction are in a unit value known
	// as a atom.  One decred is a quantity of atoms as defined by the
	// AtomsPerCoin constant.
	var totalAtom int64
	for _, txOut := range tx.TxOut {
		atom := txOut.Value
		if atom < 0 {
			str := fmt.Sprintf("transaction output has negative "+
				"value of %v", atom)
			return ruleError(ErrBadTxOutValue, str)
		}
		if atom > dcrutil.MaxAmount {
			str := fmt.Sprintf("transaction output value of %v is "+
				"higher than max allowed value of %v", atom,
				dcrutil.MaxAmount)
			return ruleError(ErrBadTxOutValue, str)
		}

		// Two's complement int64 overflow guarantees that any overflow
		// is detected and reported.  This is impossible for Decred, but
		// perhaps possible if an alt increases the total money supply.
		totalAtom += atom
		if totalAtom < 0 {
			str := fmt.Sprintf("total value of all transaction "+
				"outputs exceeds max allowed value of %v",
				dcrutil.MaxAmount)
			return ruleError(ErrBadTxOutValue, str)
		}
		if totalAtom > dcrutil.MaxAmount {
			str := fmt.Sprintf("total value of all transaction "+
				"outputs is %v which is higher than max "+
				"allowed value of %v", totalAtom,
				dcrutil.MaxAmount)
			return ruleError(ErrBadTxOutValue, str)
		}
	}

	isSSGen, _ := stake.IsSSGen(tx)

	// Coinbase script length must be between min and max length.
	if IsCoinBaseTx(tx) {
		// The referenced outpoint should be null.
		if !isNullOutpoint(&tx.TxIn[0].PreviousOutPoint) {
			str := fmt.Sprintf("coinbase transaction did not use a " +
				"null outpoint")
			return ruleError(ErrBadCoinbaseOutpoint, str)
		}

		// The fraud proof should also be null.
		if !isNullFraudProof(tx.TxIn[0]) {
			str := fmt.Sprintf("coinbase transaction fraud proof was " +
				"non-null")
			return ruleError(ErrBadCoinbaseFraudProof, str)
		}

		slen := len(tx.TxIn[0].SignatureScript)
		if slen < MinCoinbaseScriptLen || slen > MaxCoinbaseScriptLen {
			str := fmt.Sprintf("coinbase transaction script length "+
				"of %d is out of range (min: %d, max: %d)",
				slen, MinCoinbaseScriptLen, MaxCoinbaseScriptLen)
			return ruleError(ErrBadCoinbaseScriptLen, str)
		}
	} else if isSSGen {
		// Check script length of stake base signature.
		slen := len(tx.TxIn[0].SignatureScript)
		if slen < MinCoinbaseScriptLen || slen > MaxCoinbaseScriptLen {
			str := fmt.Sprintf("stakebase transaction script length "+
				"of %d is out of range (min: %d, max: %d)",
				slen, MinCoinbaseScriptLen, MaxCoinbaseScriptLen)
			return ruleError(ErrBadStakebaseScriptLen, str)
		}

		// The script must be set to the one specified by the network.
		// Check script length of stake base signature.
		if !bytes.Equal(tx.TxIn[0].SignatureScript,
			params.StakeBaseSigScript) {
			str := fmt.Sprintf("stakebase transaction signature script "+
				"was set to disallowed value (got %x, want %x)",
				tx.TxIn[0].SignatureScript,
				params.StakeBaseSigScript)
			return ruleError(ErrBadStakebaseScrVal, str)
		}

		// The ticket reference hash in an SSGen tx must not be null.
		ticketHash := &tx.TxIn[1].PreviousOutPoint
		if isNullOutpoint(ticketHash) {
			return ruleError(ErrBadTxInput, "ssgen tx "+
				"ticket input refers to previous output that "+
				"is null")
		}
	} else {
		// Previous transaction outputs referenced by the inputs to this
		// transaction must not be null except in the case of stake bases
		// for SSGen tx.
		for _, txIn := range tx.TxIn {
			prevOut := &txIn.PreviousOutPoint
			if isNullOutpoint(prevOut) {
				return ruleError(ErrBadTxInput, "transaction "+
					"input refers to previous output that "+
					"is null")
			}
		}
	}

	// Check for duplicate transaction inputs.
	existingTxOut := make(map[wire.OutPoint]struct{})
	for _, txIn := range tx.TxIn {
		if _, exists := existingTxOut[txIn.PreviousOutPoint]; exists {
			return ruleError(ErrDuplicateTxInputs, "transaction "+
				"contains duplicate inputs")
		}
		existingTxOut[txIn.PreviousOutPoint] = struct{}{}
	}

	return nil
}

// checkProofOfStake checks to see that all new SStx tx in a block are actually at
// the network stake target.
func checkProofOfStake(block *dcrutil.Block, posLimit int64) error {
	msgBlock := block.MsgBlock()
	for _, staketx := range block.STransactions() {
		msgTx := staketx.MsgTx()
		if is, _ := stake.IsSStx(msgTx); is {
			commitValue := msgTx.TxOut[0].Value

			// Check for underflow block sbits.
			if commitValue < msgBlock.Header.SBits {
				errStr := fmt.Sprintf("Stake tx %v has a commitment value "+
					"less than the minimum stake difficulty specified in "+
					"the block (%v)",
					staketx.Sha(), msgBlock.Header.SBits)
				return ruleError(ErrNotEnoughStake, errStr)
			}

			// Check if it's above the PoS limit.
			if commitValue < posLimit {
				errStr := fmt.Sprintf("Stake tx %v has a commitment value "+
					"less than the minimum stake difficulty for the "+
					"network (%v)",
					staketx.Sha(), posLimit)
				return ruleError(ErrStakeBelowMinimum, errStr)
			}
		}
	}

	return nil
}

// CheckProofOfStake exports the above func.
func CheckProofOfStake(block *dcrutil.Block, posLimit int64) error {
	return checkProofOfStake(block, posLimit)
}

// checkProofOfWork ensures the block header bits which indicate the target
// difficulty is in min/max range and that the block hash is less than the
// target difficulty as claimed.
//
// The flags modify the behavior of this function as follows:
//  - BFNoPoWCheck: The check to ensure the block hash is less than the target
//    difficulty is not performed.
func checkProofOfWork(header *wire.BlockHeader, powLimit *big.Int,
	flags BehaviorFlags) error {
	// The target difficulty must be larger than zero.
	target := CompactToBig(header.Bits)
	if target.Sign() <= 0 {
		str := fmt.Sprintf("block target difficulty of %064x is too low",
			target)
		return ruleError(ErrUnexpectedDifficulty, str)
	}

	// The target difficulty must be less than the maximum allowed.
	if target.Cmp(powLimit) > 0 {
		str := fmt.Sprintf("block target difficulty of %064x is "+
			"higher than max of %064x", target, powLimit)
		return ruleError(ErrUnexpectedDifficulty, str)
	}

	// The block hash must be less than the claimed target unless the flag
	// to avoid proof of work checks is set.
	if flags&BFNoPoWCheck != BFNoPoWCheck {
		// The block hash must be less than the claimed target.
		hash := header.BlockHash()
		hashNum := HashToBig(&hash)
		if hashNum.Cmp(target) > 0 {
			str := fmt.Sprintf("block hash of %064x is higher than "+
				"expected max of %064x", hashNum, target)
			return ruleError(ErrHighHash, str)
		}
	}

	return nil
}

// CheckProofOfWork ensures the block header bits which indicate the target
// difficulty is in min/max range and that the block hash is less than the
// target difficulty as claimed.
func CheckProofOfWork(block *dcrutil.Block, powLimit *big.Int) error {
	return checkProofOfWork(&block.MsgBlock().Header, powLimit, BFNone)
}

<<<<<<< HEAD
=======
// CountSigOps returns the number of signature operations for all transaction
// input and output scripts in the provided transaction.  This uses the
// quicker, but imprecise, signature operation counting mechanism from
// txscript.
func CountSigOps(tx *btcutil.Tx) int {
	msgTx := tx.MsgTx()

	// Accumulate the number of signature operations in all transaction
	// inputs.
	totalSigOps := 0
	for _, txIn := range msgTx.TxIn {
		numSigOps := txscript.GetSigOpCount(txIn.SignatureScript)
		totalSigOps += numSigOps
	}

	// Accumulate the number of signature operations in all transaction
	// outputs.
	for _, txOut := range msgTx.TxOut {
		numSigOps := txscript.GetSigOpCount(txOut.PkScript)
		totalSigOps += numSigOps
	}

	return totalSigOps
}

// CountP2SHSigOps returns the number of signature operations for all input
// transactions which are of the pay-to-script-hash type.  This uses the
// precise, signature operation counting mechanism from the script engine which
// requires access to the input transaction scripts.
func CountP2SHSigOps(tx *btcutil.Tx, isCoinBaseTx bool, utxoView *UtxoViewpoint) (int, error) {
	// Coinbase transactions have no interesting inputs.
	if isCoinBaseTx {
		return 0, nil
	}

	// Accumulate the number of signature operations in all transaction
	// inputs.
	msgTx := tx.MsgTx()
	totalSigOps := 0
	for txInIndex, txIn := range msgTx.TxIn {
		// Ensure the referenced input transaction is available.
		originTxHash := &txIn.PreviousOutPoint.Hash
		originTxIndex := txIn.PreviousOutPoint.Index
		txEntry := utxoView.LookupEntry(originTxHash)
		if txEntry == nil || txEntry.IsOutputSpent(originTxIndex) {
			str := fmt.Sprintf("unable to find unspent output "+
				"%v referenced from transaction %s:%d",
				txIn.PreviousOutPoint, tx.Hash(), txInIndex)
			return 0, ruleError(ErrMissingTx, str)
		}

		// We're only interested in pay-to-script-hash types, so skip
		// this input if it's not one.
		pkScript := txEntry.PkScriptByIndex(originTxIndex)
		if !txscript.IsPayToScriptHash(pkScript) {
			continue
		}

		// Count the precise number of signature operations in the
		// referenced public key script.
		sigScript := txIn.SignatureScript
		numSigOps := txscript.GetPreciseSigOpCount(sigScript, pkScript,
			true)

		// We could potentially overflow the accumulator so check for
		// overflow.
		lastSigOps := totalSigOps
		totalSigOps += numSigOps
		if totalSigOps < lastSigOps {
			str := fmt.Sprintf("the public key script from output "+
				"%v contains too many signature operations - "+
				"overflow", txIn.PreviousOutPoint)
			return 0, ruleError(ErrTooManySigOps, str)
		}
	}

	return totalSigOps, nil
}

>>>>>>> bd4e64d1
// checkBlockHeaderSanity performs some preliminary checks on a block header to
// ensure it is sane before continuing with processing.  These checks are
// context free.
//
// The flags do not modify the behavior of this function directly, however they
// are needed to pass along to checkProofOfWork.
func checkBlockHeaderSanity(block *dcrutil.Block, timeSource MedianTimeSource,
	flags BehaviorFlags, chainParams *chaincfg.Params) error {
	powLimit := chainParams.PowLimit
	posLimit := chainParams.MinimumStakeDiff
	header := &block.MsgBlock().Header

	// Ensure the proof of work bits in the block header is in min/max range
	// and the block hash is less than the target value described by the
	// bits.
	err := checkProofOfWork(header, powLimit, flags)
	if err != nil {
		return err
	}

	// Check to make sure that all newly purchased tickets meet the difficulty
	// specified in the block.
	err = checkProofOfStake(block, posLimit)
	if err != nil {
		return err
	}

	// A block timestamp must not have a greater precision than one second.
	// This check is necessary because Go time.Time values support
	// nanosecond precision whereas the consensus rules only apply to
	// seconds and it's much nicer to deal with standard Go time values
	// instead of converting to seconds everywhere.
	if !header.Timestamp.Equal(time.Unix(header.Timestamp.Unix(), 0)) {
		str := fmt.Sprintf("block timestamp of %v has a higher "+
			"precision than one second", header.Timestamp)
		return ruleError(ErrInvalidTime, str)
	}

	// Ensure the block time is not too far in the future.
	maxTimestamp := time.Now().Add(time.Second * MaxTimeOffsetSeconds)
	if header.Timestamp.After(maxTimestamp) {
		str := fmt.Sprintf("block timestamp of %v is too far in the "+
			"future", header.Timestamp)
		return ruleError(ErrTimeTooNew, str)
	}

	return nil
}

// checkBlockSanity performs some preliminary checks on a block to ensure it is
// sane before continuing with block processing.  These checks are context free.
//
// The flags do not modify the behavior of this function directly, however they
// are needed to pass along to checkBlockHeaderSanity.
func checkBlockSanity(block *dcrutil.Block, timeSource MedianTimeSource,
	flags BehaviorFlags, chainParams *chaincfg.Params) error {

	msgBlock := block.MsgBlock()
	header := &msgBlock.Header
	err := checkBlockHeaderSanity(block, timeSource, flags, chainParams)
	if err != nil {
		return err
	}

	// A block must have at least one regular transaction.
	numTx := len(msgBlock.Transactions)
	if numTx == 0 {
		return ruleError(ErrNoTransactions, "block does not contain "+
			"any transactions")
	}

	// A block must not have more transactions than the max block payload.
	if numTx > chainParams.MaximumBlockSize {
		str := fmt.Sprintf("block contains too many transactions - "+
			"got %d, max %d", numTx, chainParams.MaximumBlockSize)
		return ruleError(ErrTooManyTransactions, str)
	}

	// A block must not have more stake transactions than the max block payload.
	numStakeTx := len(msgBlock.STransactions)
	if numStakeTx > chainParams.MaximumBlockSize {
		str := fmt.Sprintf("block contains too many stake transactions - "+
			"got %d, max %d", numStakeTx, chainParams.MaximumBlockSize)
		return ruleError(ErrTooManyTransactions, str)
	}

	// A block must not exceed the maximum allowed block payload when
	// serialized.
	serializedSize := msgBlock.SerializeSize()
	if serializedSize > chainParams.MaximumBlockSize {
		str := fmt.Sprintf("serialized block is too big - got %d, "+
			"max %d", serializedSize, chainParams.MaximumBlockSize)
		return ruleError(ErrBlockTooBig, str)
	}
	if msgBlock.Header.Size != uint32(serializedSize) {
		str := fmt.Sprintf("serialized block is not size indicated in "+
			"header - got %d, expected %d", msgBlock.Header.Size,
			serializedSize)
		return ruleError(ErrWrongBlockSize, str)
	}

	// The first transaction in a block's txtreeregular must be a coinbase.
	transactions := block.Transactions()
	if !IsCoinBaseTx(transactions[0].MsgTx()) {
		return ruleError(ErrFirstTxNotCoinbase, "first transaction in "+
			"block is not a coinbase")
	}

	// A block must not have more than one coinbase.
	for i, tx := range transactions[1:] {
		if IsCoinBaseTx(tx.MsgTx()) {
			str := fmt.Sprintf("block contains second coinbase at "+
				"index %d", i+1)
			return ruleError(ErrMultipleCoinbases, str)
		}
	}

	// Do some preliminary checks on each transaction to ensure they are
	// sane before continuing.
	for _, tx := range transactions {
		msgTx := tx.MsgTx()
		txType := stake.DetermineTxType(msgTx)
		if txType != stake.TxTypeRegular {
			errStr := fmt.Sprintf("found stake tx in regular tx tree")
			return ruleError(ErrStakeTxInRegularTree, errStr)
		}
		err := CheckTransactionSanity(msgTx, chainParams)
		if err != nil {
			return err
		}
	}

	totalTickets := 0
	totalVotes := 0
	totalRevocations := 0
	for _, stx := range block.MsgBlock().STransactions {
		err := CheckTransactionSanity(stx, chainParams)
		if err != nil {
			return err
		}

		txType := stake.DetermineTxType(stx)
		if txType == stake.TxTypeRegular {
			errStr := fmt.Sprintf("found regular tx in stake tx tree")
			return ruleError(ErrRegTxInStakeTree, errStr)
		}

		switch txType {
		case stake.TxTypeSStx:
			totalTickets++
		case stake.TxTypeSSGen:
			totalVotes++
		case stake.TxTypeSSRtx:
			totalRevocations++
		}
	}

	if totalTickets != int(block.MsgBlock().Header.FreshStake) {
		errStr := fmt.Sprintf("%v tickets found in block, while header "+
			"reports %v", totalTickets, block.MsgBlock().Header.FreshStake)
		return ruleError(ErrFreshStakeMismatch, errStr)
	}

	// Not enough voters on this block.
	if block.Height() >= chainParams.StakeValidationHeight &&
		totalVotes <= int(chainParams.TicketsPerBlock)/2 {
		errStr := fmt.Sprintf("block contained too few votes! "+
			"%v votes but %v or more required", totalVotes,
			(int(chainParams.TicketsPerBlock)/2)+1)
		return ruleError(ErrNotEnoughVotes, errStr)
	}

	if totalVotes > int(chainParams.TicketsPerBlock) {
		errStr := fmt.Sprintf("the number of SSGen tx in block %v was %v, "+
			"overflowing the maximum allowed (%v)",
			block.Sha(), totalVotes, int(chainParams.TicketsPerBlock))
		return ruleError(ErrTooManyVotes, errStr)
	}

	if totalVotes != int(block.MsgBlock().Header.Voters) {
		errStr := fmt.Sprintf("%v votes found in block, while header "+
			"reports %v", totalVotes, block.MsgBlock().Header.Voters)
		return ruleError(ErrVotesMismatch, errStr)
	}

	if totalRevocations != int(block.MsgBlock().Header.Revocations) {
		errStr := fmt.Sprintf("%v revocations found in block, while header "+
			"reports %v", totalRevocations, block.MsgBlock().Header.Revocations)
		return ruleError(ErrRevocationsMismatch, errStr)
	}

	// The number of votes must be the same as the number declared in the
	// header.  The same is true for tickets and revocations.

	// Build merkle tree and ensure the calculated merkle root matches the
	// entry in the block header.  This also has the effect of caching all
	// of the transaction hashes in the block to speed up future hash
	// checks.  Bitcoind builds the tree here and checks the merkle root
	// after the following checks, but there is no reason not to check the
	// merkle root matches here.
	merkles := BuildMerkleTreeStore(block.Transactions())
	calculatedMerkleRoot := merkles[len(merkles)-1]
	if !header.MerkleRoot.IsEqual(calculatedMerkleRoot) {
		str := fmt.Sprintf("block merkle root is invalid - block "+
			"header indicates %v, but calculated value is %v",
			header.MerkleRoot, calculatedMerkleRoot)
		return ruleError(ErrBadMerkleRoot, str)
	}

	// Build the stake tx tree merkle root too and check it.
	merkleStake := BuildMerkleTreeStore(block.STransactions())
	calculatedStakeMerkleRoot := merkleStake[len(merkleStake)-1]
	if !header.StakeRoot.IsEqual(calculatedStakeMerkleRoot) {
		str := fmt.Sprintf("block stake merkle root is invalid - block "+
			"header indicates %v, but calculated value is %v",
			header.StakeRoot, calculatedStakeMerkleRoot)
		return ruleError(ErrBadMerkleRoot, str)
	}

	// Check for duplicate transactions.  This check will be fairly quick
	// since the transaction hashes are already cached due to building the
	// merkle tree above.
	existingTxHashes := make(map[chainhash.Hash]struct{})
<<<<<<< HEAD
	stakeTransactions := block.STransactions()
	allTransactions := append(transactions, stakeTransactions...)

	for _, tx := range allTransactions {
		hash := tx.Sha()
=======
	for _, tx := range transactions {
		hash := tx.Hash()
>>>>>>> bd4e64d1
		if _, exists := existingTxHashes[*hash]; exists {
			str := fmt.Sprintf("block contains duplicate "+
				"transaction %v", hash)
			return ruleError(ErrDuplicateTx, str)
		}
		existingTxHashes[*hash] = struct{}{}
	}

	// The number of signature operations must be less than the maximum
	// allowed per block.
	totalSigOps := 0
	for _, tx := range allTransactions {
		msgTx := tx.MsgTx()
		// We could potentially overflow the accumulator so check for
		// overflow.
		lastSigOps := totalSigOps

		isSSGen, _ := stake.IsSSGen(msgTx)
		isCoinBase := IsCoinBaseTx(msgTx)

		totalSigOps += CountSigOps(tx, isCoinBase, isSSGen)
		if totalSigOps < lastSigOps || totalSigOps > MaxSigOpsPerBlock {
			str := fmt.Sprintf("block contains too many signature "+
				"operations - got %v, max %v", totalSigOps,
				MaxSigOpsPerBlock)
			return ruleError(ErrTooManySigOps, str)
		}
	}

	// Blocks before stake validation height may only have 0x0001
	// as their VoteBits in the header.
	if int64(header.Height) < chainParams.StakeValidationHeight {
		if header.VoteBits != earlyVoteBitsValue {
			str := fmt.Sprintf("pre stake validation height block %v "+
				"contained an invalid votebits value (expected %v, "+
				"got %v)", block.Sha(), earlyVoteBitsValue,
				header.VoteBits)
			return ruleError(ErrInvalidEarlyVoteBits, str)
		}
	}

	return nil
}

// CheckBlockSanity performs some preliminary checks on a block to ensure it is
// sane before continuing with block processing.  These checks are context free.
func CheckBlockSanity(block *dcrutil.Block, timeSource MedianTimeSource,
	chainParams *chaincfg.Params) error {
	return checkBlockSanity(block, timeSource, BFNone, chainParams)
}

// CheckWorklessBlockSanity performs some preliminary checks on a block to
// ensure it is sane before continuing with block processing.  These checks are
// context free.
func CheckWorklessBlockSanity(block *dcrutil.Block, timeSource MedianTimeSource,
	chainParams *chaincfg.Params) error {
	return checkBlockSanity(block, timeSource, BFNoPoWCheck, chainParams)
}

// checkBlockHeaderContext peforms several validation checks on the block header
// which depend on its position within the block chain.
//
// The flags modify the behavior of this function as follows:
//  - BFFastAdd: All checks except those involving comparing the header against
//    the checkpoints are not performed.
//
// This function MUST be called with the chain state lock held (for writes).
func (b *BlockChain) checkBlockHeaderContext(header *wire.BlockHeader, prevNode *blockNode, flags BehaviorFlags) error {
	// The genesis block is valid by definition.
	if prevNode == nil {
		return nil
	}

	fastAdd := flags&BFFastAdd == BFFastAdd
	if !fastAdd {
		// Ensure the difficulty specified in the block header matches
		// the calculated difficulty based on the previous block and
		// difficulty retarget rules.
		expectedDifficulty, err := b.calcNextRequiredDifficulty(prevNode,
			header.Timestamp)
		if err != nil {
			return err
		}
		blockDifficulty := header.Bits
		if blockDifficulty != expectedDifficulty {
			str := "block difficulty of %d is not the expected value of %d"
			str = fmt.Sprintf(str, blockDifficulty, expectedDifficulty)
			return ruleError(ErrUnexpectedDifficulty, str)
		}

		// Ensure the timestamp for the block header is after the
		// median time of the last several blocks (medianTimeBlocks).
		medianTime, err := b.calcPastMedianTime(prevNode)
		if err != nil {
			log.Errorf("calcPastMedianTime: %v", err)
			return err
		}
		if !header.Timestamp.After(medianTime) {
			str := "block timestamp of %v is not after expected %v"
			str = fmt.Sprintf(str, header.Timestamp, medianTime)
			return ruleError(ErrTimeTooOld, str)
		}
	}

	// The height of this block is one more than the referenced previous
	// block.
	blockHeight := prevNode.height + 1

	// Ensure chain matches up to predetermined checkpoints.
	blockHash := header.BlockHash()
	if !b.verifyCheckpoint(blockHeight, &blockHash) {
		str := fmt.Sprintf("block at height %d does not match "+
			"checkpoint hash", blockHeight)
		return ruleError(ErrBadCheckpoint, str)
	}

	// Find the previous checkpoint and prevent blocks which fork the main
	// chain before it.  This prevents storage of new, otherwise valid,
	// blocks which build off of old blocks that are likely at a much easier
	// difficulty and therefore could be used to waste cache and disk space.
	checkpointBlock, err := b.findPreviousCheckpoint()
	if err != nil {
		return err
	}
	if checkpointBlock != nil && blockHeight < checkpointBlock.Height() {
		str := fmt.Sprintf("block at height %d forks the main chain "+
			"before the previous checkpoint at height %d",
			blockHeight, checkpointBlock.Height())
		return ruleError(ErrForkTooOld, str)
	}

	if !fastAdd {
		// Reject old version blocks once a majority of the network has
		// upgraded.
		mv := b.chainParams.CurrentBlockVersion
		if header.Version < mv &&
			b.isMajorityVersion(mv,
				prevNode,
				b.chainParams.CurrentBlockVersion) {
			str := "new blocks with version %d are no longer valid"
			str = fmt.Sprintf(str, header.Version)
			return ruleError(ErrBlockVersionTooOld, str)
		}
	}

	return nil
}

// checkDupTxs ensures blocks do not contain duplicate transactions which
// 'overwrite' older transactions that are not fully spent.  This prevents
// an attack where a coinbase and all of its dependent transactions could
// be duplicated to effectively revert the overwritten transactions to a
// single confirmation thereby making them vulnerable to a double spend.
//
// For more details, see https://en.bitcoin.it/wiki/BIP_0030 and
// http://r6.ca/blog/20120206T005236Z.html.
//
// Decred: Check the stake transactions to make sure they don't have this txid
// too.
func (b *BlockChain) checkDupTxs(txSet []*dcrutil.Tx,
	view *UtxoViewpoint) error {
	if !chaincfg.CheckForDuplicateHashes {
		return nil
	}

<<<<<<< HEAD
	// Fetch utxo details for all of the transactions in this block.
	// Typically, there will not be any utxos for any of the transactions.
	fetchSet := make(map[chainhash.Hash]struct{})
	for _, tx := range txSet {
		fetchSet[*tx.Sha()] = struct{}{}
=======
	// Perform all block header related validation checks.
	header := &block.MsgBlock().Header
	err := b.checkBlockHeaderContext(header, prevNode, flags)
	if err != nil {
		return err
	}

	fastAdd := flags&BFFastAdd == BFFastAdd
	if !fastAdd {
		// The height of this block is one more than the referenced
		// previous block.
		blockHeight := prevNode.height + 1

		// Ensure all transactions in the block are finalized.
		for _, tx := range block.Transactions() {
			if !IsFinalizedTransaction(tx, blockHeight,
				header.Timestamp) {

				str := fmt.Sprintf("block contains unfinalized "+
					"transaction %v", tx.Hash())
				return ruleError(ErrUnfinalizedTx, str)
			}
		}

		// Ensure coinbase starts with serialized block heights for
		// blocks whose version is the serializedHeightVersion or newer
		// once a majority of the network has upgraded.  This is part of
		// BIP0034.
		if ShouldHaveSerializedBlockHeight(header) &&
			b.isMajorityVersion(serializedHeightVersion, prevNode,
				b.chainParams.BlockEnforceNumRequired) {

			coinbaseTx := block.Transactions()[0]
			err := checkSerializedHeight(coinbaseTx, blockHeight)
			if err != nil {
				return err
			}
		}
	}

	return nil
}

// checkBIP0030 ensures blocks do not contain duplicate transactions which
// 'overwrite' older transactions that are not fully spent.  This prevents an
// attack where a coinbase and all of its dependent transactions could be
// duplicated to effectively revert the overwritten transactions to a single
// confirmation thereby making them vulnerable to a double spend.
//
// For more details, see https://en.bitcoin.it/wiki/BIP_0030 and
// http://r6.ca/blog/20120206T005236Z.html.
//
// This function MUST be called with the chain state lock held (for reads).
func (b *BlockChain) checkBIP0030(node *blockNode, block *btcutil.Block, view *UtxoViewpoint) error {
	// Fetch utxo details for all of the transactions in this block.
	// Typically, there will not be any utxos for any of the transactions.
	fetchSet := make(map[chainhash.Hash]struct{})
	for _, tx := range block.Transactions() {
		fetchSet[*tx.Hash()] = struct{}{}
>>>>>>> bd4e64d1
	}
	err := view.fetchUtxos(b.db, fetchSet)
	if err != nil {
		return err
	}

	// Duplicate transactions are only allowed if the previous transaction
	// is fully spent.
<<<<<<< HEAD
	for _, tx := range txSet {
		txEntry := view.LookupEntry(tx.Sha())
		if txEntry != nil && !txEntry.IsFullySpent() {
			str := fmt.Sprintf("tried to overwrite transaction %v "+
				"at block height %d that is not fully spent",
				tx.Sha(), txEntry.BlockHeight())
=======
	for _, tx := range block.Transactions() {
		txEntry := view.LookupEntry(tx.Hash())
		if txEntry != nil && !txEntry.IsFullySpent() {
			str := fmt.Sprintf("tried to overwrite transaction %v "+
				"at block height %d that is not fully spent",
				tx.Hash(), txEntry.blockHeight)
>>>>>>> bd4e64d1
			return ruleError(ErrOverwriteTx, str)
		}
	}

	return nil
}

// CheckBlockStakeSanity performs a series of checks on a block to ensure that the
// information from the block's header about stake is sane.  For instance, the
// number of SSGen tx must be equal to voters.
// TODO: We can consider breaking this into two functions and making some of these
// checks go through in processBlock, however if a block has demonstrable PoW it
// seems unlikely that it will have stake errors (because the miner is then just
// wasting hash power).
func (b *BlockChain) CheckBlockStakeSanity(stakeValidationHeight int64, node *blockNode, block *dcrutil.Block, parent *dcrutil.Block, chainParams *chaincfg.Params) error {

	// Setup variables.
	stakeTransactions := block.STransactions()
	msgBlock := block.MsgBlock()
	sbits := msgBlock.Header.SBits
	blockSha := block.Sha()
	prevBlockHash := &msgBlock.Header.PrevBlock
	poolSize := int(msgBlock.Header.PoolSize)
	finalState := node.header.FinalState

	ticketsPerBlock := int(b.chainParams.TicketsPerBlock)

	txTreeRegularValid := dcrutil.IsFlagSet16(msgBlock.Header.VoteBits,
		dcrutil.BlockValid)

	stakeEnabledHeight := chainParams.StakeEnabledHeight

	parentStakeNode, err := b.fetchStakeNode(node.parent)
	if err != nil {
		return err
	}

	// Do some preliminary checks on each stake transaction to ensure they
	// are sane before continuing.
	ssGens := 0 // Votes
	ssRtxs := 0 // Revocations
	for i, tx := range stakeTransactions {
		msgTx := tx.MsgTx()
		isSSGen, _ := stake.IsSSGen(msgTx)
		isSSRtx, _ := stake.IsSSRtx(msgTx)

		if isSSGen {
			ssGens++
		}

		if isSSRtx {
			ssRtxs++
		}

		// If we haven't reached the point in which staking is enabled, there
		// should be absolutely no SSGen or SSRtx transactions.
		if (isSSGen && (block.Height() < stakeEnabledHeight)) ||
			(isSSRtx && (block.Height() < stakeEnabledHeight)) {
			errStr := fmt.Sprintf("block contained SSGen or SSRtx "+
				"transaction at idx %v, which was before stake voting"+
				" was enabled; block height %v, stake enabled height "+
				"%v", i, block.Height(), stakeEnabledHeight)
			return ruleError(ErrInvalidEarlyStakeTx, errStr)
		}
	}

	// Make sure we have no votes or revocations if stake validation is
	// not enabled.
	containsVotes := ssGens > 0
	containsRevocations := ssRtxs > 0
	if node.height < chainParams.StakeValidationHeight &&
		(containsVotes || containsRevocations) {
		errStr := fmt.Sprintf("block contained votes or revocations " +
			"before the stake validation height")
		return ruleError(ErrInvalidEarlyStakeTx, errStr)
	}

	// Check the stake difficulty.
	calcSBits, err := b.calcNextRequiredStakeDifficulty(node.parent)
	if err != nil {
		errStr := fmt.Sprintf("couldn't calculate stake difficulty for "+
			"block node %v: %v",
			node.hash, calcSBits)
		return ruleError(ErrUnexpectedDifficulty, errStr)
	}
	if block.MsgBlock().Header.SBits != calcSBits {
		errStr := fmt.Sprintf("block had unexpected stake difficulty "+
			"(%v given, %v expected)",
			block.MsgBlock().Header.SBits, calcSBits)
		return ruleError(ErrUnexpectedDifficulty, errStr)
	}

	// ----------------------------------------------------------------------------
	// SStx Tx Handling
	// ----------------------------------------------------------------------------
	// PER SSTX
	// 1. Check to make sure that the amount committed with the SStx is equal to
	//     the target of the last block (sBits).
	// 2. Ensure the the number of SStx tx in the block is the same as FreshStake
	//     in the header.
	// PER BLOCK
	// 3. Check to make sure we haven't exceeded max number of new SStx.

	numSStxTx := 0

	for _, staketx := range stakeTransactions {
		msgTx := staketx.MsgTx()
		if is, _ := stake.IsSStx(msgTx); is {
			numSStxTx++

			// 1. Make sure that we're committing enough coins. Checked already
			// when we check stake difficulty, so may not be needed.
			if msgTx.TxOut[0].Value < sbits {
				txSha := staketx.Sha()
				errStr := fmt.Sprintf("Error in stake consensus: the amount "+
					"committed in SStx %v was less than the sBits value %v",
					txSha, sbits)
				return ruleError(ErrNotEnoughStake, errStr)
			}
		}
	}

	// 2. Ensure the the number of SStx tx in the block is the same as FreshStake
	//     in the header.  This is also tested for in checkBlockSanity.

	// 3. Check to make sure we haven't exceeded max number of new SStx.  May not
	// need this check, as the above one should fail if you overflow uint8.
	if numSStxTx > int(chainParams.MaxFreshStakePerBlock) {
		errStr := fmt.Sprintf("Error in stake consensus: the number of SStx tx "+
			"in block %v was %v, overflowing the maximum allowed (255)", blockSha,
			numSStxTx)
		return ruleError(ErrTooManySStxs, errStr)
	}

	// Break if the stake system is otherwise disabled ----------------------------
	if block.Height() < stakeValidationHeight {
		stakeTxSum := numSStxTx

		// Check and make sure we're only including SStx in the stake tx tree.
		if stakeTxSum != len(stakeTransactions) {
			errStr := fmt.Sprintf("Error in stake consensus: the number of "+
				"stake tx in block %v was %v, however we expected %v",
				block.Sha(), stakeTxSum, len(stakeTransactions))
			return ruleError(ErrInvalidEarlyStakeTx, errStr)
		}

		// Check the ticket pool size.
		if parentStakeNode.PoolSize() != poolSize {
			errStr := fmt.Sprintf("Error in stake consensus: the poolsize "+
				"in block %v was %v, however we expected %v",
				node.hash,
				poolSize,
				parentStakeNode.PoolSize())
			return ruleError(ErrPoolSize, errStr)
		}

		return nil
	}

	// ----------------------------------------------------------------------------
	// General Purpose Checks
	// ----------------------------------------------------------------------------
	// 1. Check that we have a majority vote of potential voters.

	// 1. Check to make sure we have a majority of the potential voters voting.
	if msgBlock.Header.Voters == 0 {
		errStr := fmt.Sprintf("Error: no voters in block %v",
			blockSha)
		return ruleError(ErrNotEnoughVotes, errStr)
	}

	majority := (chainParams.TicketsPerBlock / 2) + 1
	if msgBlock.Header.Voters < majority {
		errStr := fmt.Sprintf("Error in stake consensus: the number of voters is "+
			"not in the majority as compared to potential votes for block %v",
			blockSha)
		return ruleError(ErrNotEnoughVotes, errStr)
	}

	// ----------------------------------------------------------------------------
	// SSGen Tx Handling
	// ----------------------------------------------------------------------------
	// PER SSGEN
	// 1. Retrieve an emulated ticket database of SStxMemMaps from both the
	//     ticket database and the ticket store.
	// 2. Check to ensure that the tickets included in the block are the ones
	//     that indeed should have been included according to the emulated
	//     ticket database.
	// 3. Check to make sure that the SSGen votes on the correct block/height.

	// PER BLOCK
	// 4. Check and make sure that we have the same number of SSGen tx as we do
	//     votes.
	// 5. Check for voters overflows (highly unlikely, but check anyway).
	// 6. Ensure that the block votes on tx tree regular of the previous block in
	//     the way of the majority of the voters.
	// 7. Check final state and ensure that it matches.

	// Store the number of SSGen tx and votes to check later.
	numSSGenTx := 0
	voteYea := 0
	voteNay := 0

	// 1. Retrieve an emulated ticket database of SStxMemMaps from both the
	//     ticket database and the ticket store.
	ticketsWhichCouldBeUsed := make(map[chainhash.Hash]struct{}, ticketsPerBlock)
	ticketSlice := parentStakeNode.Winners()
	calcPoolSize := parentStakeNode.PoolSize()
	finalStateCalc := parentStakeNode.FinalState()

	// 2. Obtain the tickets which could have been used on the block for votes
	//     and then check below to make sure that these were indeed the tickets
	//     used.
	for _, ticketHash := range ticketSlice {
		ticketsWhichCouldBeUsed[ticketHash] = struct{}{}
		// Fetch utxo details for all of the transactions in this block.
		// Typically, there will not be any utxos for any of the transactions.
	}

	for _, staketx := range stakeTransactions {
		msgTx := staketx.MsgTx()
		if is, _ := stake.IsSSGen(msgTx); is {
			numSSGenTx++

			// Check and store the vote for TxTreeRegular.
			ssGenVoteBits := stake.SSGenVoteBits(msgTx)
			if dcrutil.IsFlagSet16(ssGenVoteBits, dcrutil.BlockValid) {
				voteYea++
			} else {
				voteNay++
			}

			// Grab the input SStx hash from the inputs of the transaction.
			sstxIn := msgTx.TxIn[1] // sstx input
			sstxHash := sstxIn.PreviousOutPoint.Hash

			// Check to make sure this was actually a ticket we were allowed to
			// use.
			_, ticketAvailable := ticketsWhichCouldBeUsed[sstxHash]
			if !ticketAvailable {
				errStr := fmt.Sprintf("Error in stake consensus: Ticket %v was "+
					"not found to be available in the stake patch or database, "+
					"yet block %v spends it!", sstxHash, blockSha)
				return ruleError(ErrTicketUnavailable, errStr)
			}

			// 3. Check to make sure that the SSGen tx votes on the parent block of
			// the block in which it is included.
			votedOnSha, votedOnHeight, err := stake.SSGenBlockVotedOn(msgTx)
			if err != nil {
				errStr := fmt.Sprintf("unexpected vote tx decode error: %v",
					err.Error())
				return ruleError(ErrUnparseableSSGen, errStr)
			}

			if !(votedOnSha.IsEqual(prevBlockHash)) ||
				(votedOnHeight != uint32(block.Height())-1) {
				txSha := msgTx.TxSha()
				errStr := fmt.Sprintf("Error in stake consensus: SSGen %v voted "+
					"on block %v at height %v, however it was found inside "+
					"block %v at height %v!", txSha, votedOnSha,
					votedOnHeight, prevBlockHash, block.Height()-1)
				return ruleError(ErrVotesOnWrongBlock, errStr)
			}
		}
	}

	// 4. Check and make sure that we have the same number of SSGen tx as we do
	// votes.  Already checked in checkBlockSanity.

	// 5. Check for too many voters.  Already checked in checkBlockSanity.

	// 6. Determine if TxTreeRegular should be valid or not, and then check it
	//     against what is provided in the block header.
	if (voteYea <= voteNay) && txTreeRegularValid {
		errStr := fmt.Sprintf("Error in stake consensus: the voters voted "+
			"against parent TxTreeRegular inclusion in block %v, but the "+
			"block header indicates it was voted for", blockSha)
		return ruleError(ErrIncongruentVotebit, errStr)
	}
	if (voteYea > voteNay) && !txTreeRegularValid {
		errStr := fmt.Sprintf("Error in stake consensus: the voters voted "+
			"for parent TxTreeRegular inclusion in block %v, but the "+
			"block header indicates it was voted against", blockSha)
		return ruleError(ErrIncongruentVotebit, errStr)
	}

	// 7. Check the final state of the lottery PRNG and ensure that it matches.
	if finalStateCalc != finalState {
		errStr := fmt.Sprintf("Error in stake consensus: the final state of "+
			"the lottery PRNG was calculated to be %x, but %x was found in "+
			"the block", finalStateCalc, finalState)
		return ruleError(ErrInvalidFinalState, errStr)
	}

	// ----------------------------------------------------------------------------
	// SSRtx Tx Handling
	// ----------------------------------------------------------------------------
	// PER SSRTX
	// 1. Ensure that the SSRtx has been marked missed in the ticket patch data
	//     and, if not, ensure it has been marked missed in the ticket database.
	// 2. Ensure that at least ticketMaturity many blocks has passed since the
	//     SStx it references was included in the blockchain.
	// PER BLOCK
	// 3. Check and make sure that we have the same number of SSRtx tx as we do
	//     revocations.
	// 4. Check for revocation overflows.
	numSSRtxTx := 0
	for _, staketx := range stakeTransactions {
		msgTx := staketx.MsgTx()
		if is, _ := stake.IsSSRtx(msgTx); is {
			numSSRtxTx++

			// Grab the input SStx hash from the inputs of the transaction.
			sstxIn := msgTx.TxIn[0] // sstx input
			sstxHash := sstxIn.PreviousOutPoint.Hash

			ticketMissed := false

			if parentStakeNode.ExistsMissedTicket(sstxHash) {
				ticketMissed = true
			}

			if !ticketMissed {
				errStr := fmt.Sprintf("Error in stake consensus: Ticket %v was "+
					"not found to be missed in the stake patch or database, "+
					"yet block %v spends it!", sstxHash, blockSha)
				return ruleError(ErrInvalidSSRtx, errStr)
			}
		}
	}

	// 3. Check and make sure that we have the same number of SSRtx tx as we do
	// revocations.  Already checked in checkBlockSanity.

	// 4. Check for revocation overflows.  Should be impossible given the above
	// check, but check anyway.
	if numSSRtxTx > math.MaxUint8 {
		errStr := fmt.Sprintf("Error in stake consensus: the number of SSRtx tx "+
			"in block %v was %v, overflowing the maximum allowed (255)", blockSha,
			numSSRtxTx)
		return ruleError(ErrTooManyRevocations, errStr)
	}

	// ----------------------------------------------------------------------------
	// Final Checks
	// ----------------------------------------------------------------------------
	// 1. Make sure that all the tx in the stake tx tree are either SStx, SSGen,
	//     or SSRtx.
	// 2. Check and make sure that the ticketpool size is calculated correctly
	//     after account for spent, missed, and expired tickets.

	// 1. Ensure that all stake transactions are accounted for.  If not, this
	//     indicates that there was some sort of non-standard stake tx present
	//     in the block.  This is already checked before, but check again here.
	stakeTxSum := numSStxTx + numSSGenTx + numSSRtxTx

	if stakeTxSum != len(stakeTransactions) {
		errStr := fmt.Sprintf("Error in stake consensus: the number of stake tx "+
			"in block %v was %v, however we expected %v", block.Sha(), stakeTxSum,
			len(stakeTransactions))
		return ruleError(ErrNonstandardStakeTx, errStr)
	}

	// 2. Check the ticket pool size.
	if calcPoolSize != poolSize {
		errStr := fmt.Sprintf("Error in stake consensus: the poolsize "+
			"in block %v was %v, however we expected %v",
			node.hash,
			poolSize,
			calcPoolSize)
		return ruleError(ErrPoolSize, errStr)
	}

	return nil
}

// CheckTransactionInputs performs a series of checks on the inputs to a
// transaction to ensure they are valid.  An example of some of the checks
// include verifying all inputs exist, ensuring the coinbase seasoning
// requirements are met, detecting double spends, validating all values and fees
// are in the legal range and the total output amount doesn't exceed the input
// amount, and verifying the signatures to prove the spender was the owner of
// the decred and therefore allowed to spend them.  As it checks the inputs,
// it also calculates the total fees for the transaction and returns that value.
func CheckTransactionInputs(subsidyCache *SubsidyCache, tx *dcrutil.Tx,
	txHeight int64, utxoView *UtxoViewpoint, checkFraudProof bool,
	chainParams *chaincfg.Params) (int64, error) {

	msgTx := tx.MsgTx()

	// Expired transactions are not allowed.
	if msgTx.Expiry != wire.NoExpiryValue {
		if txHeight >= int64(msgTx.Expiry) {
			errStr := fmt.Sprintf("Transaction indicated an expiry of %v"+
				" while the current height is %v", tx.MsgTx().Expiry, txHeight)
			return 0, ruleError(ErrExpiredTx, errStr)
		}
	}

	ticketMaturity := int64(chainParams.TicketMaturity)
	stakeEnabledHeight := chainParams.StakeEnabledHeight
	txHash := tx.Sha()
	var totalAtomIn int64

	// Coinbase transactions have no inputs.
	if IsCoinBaseTx(msgTx) {
		return 0, nil
	}

<<<<<<< HEAD
	// ----------------------------------------------------------------------------
	// Decred stake transaction testing.
	// ----------------------------------------------------------------------------

	// SSTX -----------------------------------------------------------------------
	// 1. Check and make sure that the output amounts in the commitments to the
	//     ticket are correctly calculated.

	// 1. Check and make sure that the output amounts in the commitments to the
	// ticket are correctly calculated.
	isSStx, _ := stake.IsSStx(msgTx)
	if isSStx {
		sstxInAmts := make([]int64, len(msgTx.TxIn))

		for idx, txIn := range msgTx.TxIn {
			// Ensure the input is available.
			txInHash := &txIn.PreviousOutPoint.Hash
			utxoEntry, exists := utxoView.entries[*txInHash]
			if !exists || utxoEntry == nil {
				str := fmt.Sprintf("unable to find input transaction "+
					"%v for transaction %v", txInHash, txHash)
				return 0, ruleError(ErrMissingTx, str)
			}

			// Ensure the transaction is not double spending coins.
			originTxIndex := txIn.PreviousOutPoint.Index
			if utxoEntry.IsOutputSpent(originTxIndex) {
				str := fmt.Sprintf("transaction %s:%d tried to double "+
					"spend output %v", txHash, idx,
					txIn.PreviousOutPoint)
				return 0, ruleError(ErrDoubleSpend, str)
			}

			// Check and make sure that the input is P2PKH or P2SH.
			thisPkVersion := utxoEntry.ScriptVersionByIndex(originTxIndex)
			thisPkScript := utxoEntry.PkScriptByIndex(originTxIndex)
			class := txscript.GetScriptClass(thisPkVersion, thisPkScript)
			if txscript.IsStakeOutput(thisPkScript) {
				class, _ = txscript.GetStakeOutSubclass(thisPkScript)
			}

			if !(class == txscript.PubKeyHashTy ||
				class == txscript.ScriptHashTy) {
				errStr := fmt.Sprintf("SStx input using tx %v, txout %v "+
					"referenced a txout that was not a PubKeyHashTy or "+
					"ScriptHashTy pkScript (class: %v, version %v, script %x)",
					txInHash, originTxIndex, class, thisPkVersion, thisPkScript)
				return 0, ruleError(ErrSStxInScrType, errStr)
			}

			// Get the value of the input.
			sstxInAmts[idx] = utxoEntry.AmountByIndex(originTxIndex)
		}

		_, _, sstxOutAmts, sstxChangeAmts, _, _ := stake.TxSStxStakeOutputInfo(msgTx)
		_, sstxOutAmtsCalc, err := stake.SStxNullOutputAmounts(sstxInAmts,
			sstxChangeAmts,
			msgTx.TxOut[0].Value)
		if err != nil {
			return 0, err
		}

		err = stake.VerifySStxAmounts(sstxOutAmts, sstxOutAmtsCalc)
		if err != nil {
			errStr := fmt.Sprintf("SStx output commitment amounts were not the "+
				"same as calculated amounts: %v", err)
			return 0, ruleError(ErrSStxCommitment, errStr)
		}
	}

	// SSGEN ----------------------------------------------------------------------
	// 1. Check SSGen output + rewards to make sure they're in line with the
	//     consensus code and what the outputs are in the original SStx. Also
	//     check to ensure that there is congruency for output PKH from SStx to
	//     SSGen outputs.
	//     Check also that the input transaction was an SStx.
	// 2. Make sure the second input is an SStx tagged output.
	// 3. Check to make sure that the difference in height between the current
	//     block and the block the SStx was included in is > ticketMaturity.

	// Save whether or not this is an SSGen tx; if it is, we need to skip the
	//     input check of the stakebase later, and another input check for OP_SSTX
	//     tagged output uses.
	isSSGen, _ := stake.IsSSGen(msgTx)
	if isSSGen {
		// Cursory check to see if we've even reached stake-enabled height.
		if txHeight < stakeEnabledHeight {
			errStr := fmt.Sprintf("SSGen tx appeared in block height %v before "+
				"stake enabled height %v", txHeight, stakeEnabledHeight)
			return 0, ruleError(ErrInvalidEarlyStakeTx, errStr)
		}

		// Grab the input SStx hash from the inputs of the transaction.
		nullIn := msgTx.TxIn[0]
		sstxIn := msgTx.TxIn[1] // sstx input
		sstxHash := sstxIn.PreviousOutPoint.Hash

		// Calculate the theoretical stake vote subsidy by extracting the vote
		// height.  Should be impossible because IsSSGen requires this byte string
		// to be a certain number of bytes.
		_, heightVotingOn, err := stake.SSGenBlockVotedOn(msgTx)
		if err != nil {
			errStr := fmt.Sprintf("Could not parse SSGen block vote information "+
				"from SSGen %v; Error returned %v",
				txHash, err)
			return 0, ruleError(ErrUnparseableSSGen, errStr)
		}

		stakeVoteSubsidy := CalcStakeVoteSubsidy(subsidyCache,
			int64(heightVotingOn), chainParams)

		// AmountIn for the input should be equal to the stake subsidy.
		if nullIn.ValueIn != stakeVoteSubsidy {
			errStr := fmt.Sprintf("bad stake vote subsidy; got %v, expect %v",
				nullIn.ValueIn, stakeVoteSubsidy)
			return 0, ruleError(ErrBadStakebaseAmountIn, errStr)
		}

		// 1. Fetch the input sstx transaction from the txstore and then check
		// to make sure that the reward has been calculated correctly from the
		// subsidy and the inputs.
		// We also need to make sure that the SSGen outputs that are P2PKH go
		// to the addresses specified in the original SSTx.  Check that too.
		utxoEntrySstx, exists := utxoView.entries[sstxHash]
		if !exists || utxoEntrySstx == nil {
			errStr := fmt.Sprintf("Unable to find input sstx transaction "+
				"%v for transaction %v", sstxHash, txHash)
			return 0, ruleError(ErrMissingTx, errStr)
		}

		// While we're here, double check to make sure that the input is from an
		// SStx.  By doing so, you also ensure the first output is OP_SSTX tagged.
		if utxoEntrySstx.TransactionType() != stake.TxTypeSStx {
			errStr := fmt.Sprintf("Input transaction %v for SSGen was not "+
				"an SStx tx (given input: %v)", txHash, sstxHash)
			return 0, ruleError(ErrInvalidSSGenInput, errStr)
		}

		// Make sure it's using the 0th output.
		if sstxIn.PreviousOutPoint.Index != 0 {
			errStr := fmt.Sprintf("Input transaction %v for SSGen did not"+
				"reference the first output (given idx %v)", txHash,
				sstxIn.PreviousOutPoint.Index)
			return 0, ruleError(ErrInvalidSSGenInput, errStr)
		}

		minOutsSStx := ConvertUtxosToMinimalOutputs(utxoEntrySstx)
		if len(minOutsSStx) == 0 {
			return 0, AssertError("missing stake extra data for ticket used " +
				"as input for vote")
		}
		sstxPayTypes, sstxPkhs, sstxAmts, _, sstxRules, sstxLimits :=
			stake.SStxStakeOutputInfo(minOutsSStx)

		ssgenPayTypes, ssgenPkhs, ssgenAmts, err :=
			stake.TxSSGenStakeOutputInfo(msgTx, chainParams)
		if err != nil {
			errStr := fmt.Sprintf("Could not decode outputs for SSgen %v: %v",
				txHash, err.Error())
			return 0, ruleError(ErrSSGenPayeeOuts, errStr)
		}

		// Quick check to make sure the number of SStx outputs is equal to
		// the number of SSGen outputs.
		if (len(sstxPayTypes) != len(ssgenPayTypes)) ||
			(len(sstxPkhs) != len(ssgenPkhs)) ||
			(len(sstxAmts) != len(ssgenAmts)) {
			errStr := fmt.Sprintf("Incongruent payee number for SSGen "+
				"%v and input SStx %v", txHash, sstxHash)
			return 0, ruleError(ErrSSGenPayeeNum, errStr)
		}

		// Get what the stake payouts should be after appending the reward
		// to each output.
		ssgenCalcAmts := stake.CalculateRewards(sstxAmts,
			utxoEntrySstx.AmountByIndex(0),
			stakeVoteSubsidy)

		// Check that the generated slices for pkhs and amounts are congruent.
		err = stake.VerifyStakingPkhsAndAmounts(sstxPayTypes,
			sstxPkhs,
			ssgenAmts,
			ssgenPayTypes,
			ssgenPkhs,
			ssgenCalcAmts,
			true, // Vote
			sstxRules,
			sstxLimits)

		if err != nil {
			errStr := fmt.Sprintf("Stake reward consensus violation for "+
				"SStx input %v and SSGen output %v: %v", sstxHash, txHash, err)
			return 0, ruleError(ErrSSGenPayeeOuts, errStr)
		}

		// 2. Check to make sure that the second input was an OP_SSTX tagged
		// output from the referenced SStx.
		if txscript.GetScriptClass(utxoEntrySstx.ScriptVersionByIndex(0),
			utxoEntrySstx.PkScriptByIndex(0)) != txscript.StakeSubmissionTy {
			errStr := fmt.Sprintf("First SStx output in SStx %v referenced "+
				"by SSGen %v should have been OP_SSTX tagged, but it was "+
				"not", sstxHash, txHash)
			return 0, ruleError(ErrInvalidSSGenInput, errStr)
		}

		// 3. Check to ensure that ticket maturity number of blocks have passed
		// between the block the SSGen plans to go into and the block in which
		// the SStx was originally found in.
		originHeight := utxoEntrySstx.BlockHeight()
		blocksSincePrev := txHeight - originHeight

		// NOTE: You can only spend an OP_SSTX tagged output on the block AFTER
		// the entire range of ticketMaturity has passed, hence <= instead of <.
		if blocksSincePrev <= ticketMaturity {
			errStr := fmt.Sprintf("tried to spend sstx output from "+
				"transaction %v from height %v at height %v before "+
				"required ticket maturity of %v+1 blocks", sstxHash, originHeight,
				txHeight, ticketMaturity)
			return 0, ruleError(ErrSStxInImmature, errStr)
		}
	}

	// SSRTX ----------------------------------------------------------------------
	// 1. Ensure the only input present is an OP_SSTX tagged output, and that the
	//     input transaction is actually an SStx.
	// 2. Ensure that payouts are to the original SStx NullDataTy outputs in the
	//     amounts given there, to the public key hashes given then.
	// 3. Check to make sure that the difference in height between the current
	//     block and the block the SStx was included in is > ticketMaturity.

	// Save whether or not this is an SSRtx tx; if it is, we need to know this
	// later input check for OP_SSTX outs.
	isSSRtx, _ := stake.IsSSRtx(msgTx)

	if isSSRtx {
		// Cursory check to see if we've even reach stake-enabled height.
		// Note for an SSRtx to be valid a vote must be missed, so for SSRtx the
		// height of allowance is +1.
		if txHeight < stakeEnabledHeight+1 {
			errStr := fmt.Sprintf("SSRtx tx appeared in block height %v before "+
				"stake enabled height+1 %v", txHeight, stakeEnabledHeight+1)
			return 0, ruleError(ErrInvalidEarlyStakeTx, errStr)
		}

		// Grab the input SStx hash from the inputs of the transaction.
		sstxIn := msgTx.TxIn[0] // sstx input
		sstxHash := sstxIn.PreviousOutPoint.Hash

		// 1. Fetch the input sstx transaction from the txstore and then check
		// to make sure that the reward has been calculated correctly from the
		// subsidy and the inputs.
		// We also need to make sure that the SSGen outputs that are P2PKH go
		// to the addresses specified in the original SSTx. Check that too.
		utxoEntrySstx, exists := utxoView.entries[sstxHash]
		if !exists || utxoEntrySstx == nil {
			errStr := fmt.Sprintf("Unable to find input sstx transaction "+
				"%v for transaction %v", sstxHash, txHash)
			return 0, ruleError(ErrMissingTx, errStr)
		}

		// While we're here, double check to make sure that the input is from an
		// SStx.  By doing so, you also ensure the first output is OP_SSTX tagged.
		if utxoEntrySstx.TransactionType() != stake.TxTypeSStx {
			errStr := fmt.Sprintf("Input transaction %v for SSRtx %v was not"+
				"an SStx tx", txHash, sstxHash)
			return 0, ruleError(ErrInvalidSSRtxInput, errStr)
		}

		minOutsSStx := ConvertUtxosToMinimalOutputs(utxoEntrySstx)
		sstxPayTypes, sstxPkhs, sstxAmts, _, sstxRules, sstxLimits :=
			stake.SStxStakeOutputInfo(minOutsSStx)

		// This should be impossible to hit given the strict bytecode
		// size restrictions for components of SSRtxs already checked
		// for in IsSSRtx.
		ssrtxPayTypes, ssrtxPkhs, ssrtxAmts, err :=
			stake.TxSSRtxStakeOutputInfo(msgTx, chainParams)
		if err != nil {
			errStr := fmt.Sprintf("Could not decode outputs for SSRtx %v: %v",
				txHash, err.Error())
			return 0, ruleError(ErrSSRtxPayees, errStr)
		}

		// Quick check to make sure the number of SStx outputs is equal to
		// the number of SSGen outputs.
		if (len(sstxPkhs) != len(ssrtxPkhs)) ||
			(len(sstxAmts) != len(ssrtxAmts)) {
			errStr := fmt.Sprintf("Incongruent payee number for SSRtx "+
				"%v and input SStx %v", txHash, sstxHash)
			return 0, ruleError(ErrSSRtxPayeesMismatch, errStr)
		}

		// Get what the stake payouts should be after appending the reward
		// to each output.
		ssrtxCalcAmts := stake.CalculateRewards(sstxAmts,
			utxoEntrySstx.AmountByIndex(0),
			int64(0)) // SSRtx has no subsidy

		// Check that the generated slices for pkhs and amounts are congruent.
		err = stake.VerifyStakingPkhsAndAmounts(sstxPayTypes,
			sstxPkhs,
			ssrtxAmts,
			ssrtxPayTypes,
			ssrtxPkhs,
			ssrtxCalcAmts,
			false, // Revocation
			sstxRules,
			sstxLimits)

		if err != nil {
			errStr := fmt.Sprintf("Stake consensus violation for SStx input"+
				" %v and SSRtx output %v: %v", sstxHash, txHash, err)
			return 0, ruleError(ErrSSRtxPayees, errStr)
		}

		// 2. Check to make sure that the second input was an OP_SSTX tagged
		// output from the referenced SStx.
		if txscript.GetScriptClass(utxoEntrySstx.ScriptVersionByIndex(0),
			utxoEntrySstx.PkScriptByIndex(0)) != txscript.StakeSubmissionTy {
			errStr := fmt.Sprintf("First SStx output in SStx %v referenced "+
				"by SSGen %v should have been OP_SSTX tagged, but it was "+
				"not", sstxHash, txHash)
			return 0, ruleError(ErrInvalidSSRtxInput, errStr)
		}

		// 3. Check to ensure that ticket maturity number of blocks have passed
		// between the block the SSRtx plans to go into and the block in which
		// the SStx was originally found in.
		originHeight := utxoEntrySstx.BlockHeight()
		blocksSincePrev := txHeight - originHeight

		// NOTE: You can only spend an OP_SSTX tagged output on the block AFTER
		// the entire range of ticketMaturity has passed, hence <= instead of <.
		// Also note that for OP_SSRTX spending, the ticket needs to have been
		// missed, and this can't possibly happen until reaching ticketMaturity +
		// 2.
		if blocksSincePrev <= ticketMaturity+1 {
			errStr := fmt.Sprintf("tried to spend sstx output from "+
				"transaction %v from height %v at height %v before "+
				"required ticket maturity of %v+1 blocks", sstxHash, originHeight,
				txHeight, ticketMaturity)
			return 0, ruleError(ErrSStxInImmature, errStr)
		}
	}

	// ----------------------------------------------------------------------------
	// Decred general transaction testing (and a few stake exceptions).
	// ----------------------------------------------------------------------------
	for idx, txIn := range msgTx.TxIn {
		// Inputs won't exist for stakebase tx, so ignore them.
		if isSSGen && idx == 0 {
			// However, do add the reward amount.
			_, heightVotingOn, _ := stake.SSGenBlockVotedOn(msgTx)
			stakeVoteSubsidy := CalcStakeVoteSubsidy(subsidyCache,
				int64(heightVotingOn), chainParams)
			totalAtomIn += stakeVoteSubsidy
			continue
		}

		txInHash := &txIn.PreviousOutPoint.Hash
		utxoEntry, exists := utxoView.entries[*txInHash]
		if !exists || utxoEntry == nil {
			str := fmt.Sprintf("unable to find input transaction "+
				"%v for transaction %v", txInHash, txHash)
			return 0, ruleError(ErrMissingTx, str)
		}

		// Check fraud proof witness data.
		originTxIndex := txIn.PreviousOutPoint.Index

		// Using zero value outputs as inputs is banned.
		if utxoEntry.AmountByIndex(originTxIndex) == 0 {
			str := fmt.Sprintf("tried to spend zero value output from input %v,"+
				" idx %v", txInHash, originTxIndex)
			return 0, ruleError(ErrZeroValueOutputSpend, str)
		}

		if checkFraudProof {
			if txIn.ValueIn != utxoEntry.AmountByIndex(originTxIndex) {
				str := fmt.Sprintf("bad fraud check value in (expected %v, "+
					"given %v) for txIn %v",
					utxoEntry.AmountByIndex(originTxIndex), txIn.ValueIn, idx)
				return 0, ruleError(ErrFraudAmountIn, str)
			}

			if int64(txIn.BlockHeight) != utxoEntry.BlockHeight() {
				str := fmt.Sprintf("bad fraud check block height (expected %v, "+
					"given %v) for txIn %v %v", utxoEntry.BlockHeight(),
					txIn.BlockHeight, idx, DebugMsgTxString(tx.MsgTx()))
				return 0, ruleError(ErrFraudBlockHeight, str)
			}

			if txIn.BlockIndex != utxoEntry.BlockIndex() {
				str := fmt.Sprintf("bad fraud check block index (expected %v, "+
					"given %v) for txIn %v", utxoEntry.BlockIndex(),
					txIn.BlockIndex, idx)
				return 0, ruleError(ErrFraudBlockIndex, str)
			}
		}

		// Ensure the transaction is not spending coins which have not
		// yet reached the required coinbase maturity.
		coinbaseMaturity := int64(chainParams.CoinbaseMaturity)
		originHeight := int64(utxoEntry.BlockHeight())
		if utxoEntry.IsCoinBase() {
			blocksSincePrev := txHeight - originHeight
			if blocksSincePrev < coinbaseMaturity {
				str := fmt.Sprintf("tx %v tried to spend coinbase "+
					"transaction %v from height %v at "+
					"height %v before required maturity "+
					"of %v blocks", txHash, txInHash, originHeight,
					txHeight, coinbaseMaturity)
				return 0, ruleError(ErrImmatureSpend, str)
			}
		}

		// Ensure that the transaction is not spending coins from a
		// transaction that included an expiry but which has not yet
		// reached coinbase maturity many blocks.
		if utxoEntry.HasExpiry() {
			originHeight := utxoEntry.BlockHeight()
			blocksSincePrev := txHeight - originHeight
			if blocksSincePrev < coinbaseMaturity {
				str := fmt.Sprintf("tx %v tried to spend "+
					"transaction %v including an expiry "+
					"from height %v at height %v before "+
					"required maturity of %v blocks",
					txHash, txInHash, originHeight,
					txHeight, coinbaseMaturity)
				return 0, ruleError(ErrExpiryTxSpentEarly, str)
			}
		}

		// Ensure the transaction is not double spending coins.
		if utxoEntry.IsOutputSpent(originTxIndex) {
			str := fmt.Sprintf("transaction %s:%d tried to double "+
				"spend output %v", txHash, originTxIndex,
				txIn.PreviousOutPoint)
			return 0, ruleError(ErrDoubleSpend, str)
		}

		// Ensure that the outpoint's tx tree makes sense.
		originTxOPTree := txIn.PreviousOutPoint.Tree
		originTxType := utxoEntry.TransactionType()
		indicatedTree := wire.TxTreeRegular
		if originTxType != stake.TxTypeRegular {
			indicatedTree = wire.TxTreeStake
		}
		if indicatedTree != originTxOPTree {
			errStr := fmt.Sprintf("tx %v attempted to spend from a %v "+
				"tx tree (hash %v), yet the outpoint specified a %v "+
				"tx tree instead",
				txHash,
				indicatedTree,
				txIn.PreviousOutPoint.Hash,
				originTxOPTree)
			return 0, ruleError(ErrDiscordantTxTree, errStr)
		}

		// The only transaction types that are allowed to spend from OP_SSTX
		// tagged outputs are SSGen or SSRtx tx.
		// So, check all the inputs from non SSGen or SSRtx and make sure that
		// they spend no OP_SSTX tagged outputs.
		if !(isSSGen || isSSRtx) {
			if txscript.GetScriptClass(
				utxoEntry.ScriptVersionByIndex(originTxIndex),
				utxoEntry.PkScriptByIndex(originTxIndex)) ==
				txscript.StakeSubmissionTy {
				_, errIsSSGen := stake.IsSSGen(msgTx)
				_, errIsSSRtx := stake.IsSSRtx(msgTx)
				errStr := fmt.Sprintf("Tx %v attempted to spend an OP_SSTX "+
					"tagged output, however it was not an SSGen or SSRtx tx"+
					"; IsSSGen err: %v, isSSRtx err: %v",
					txHash,
					errIsSSGen.Error(),
					errIsSSRtx.Error())
				return 0, ruleError(ErrTxSStxOutSpend, errStr)
			}
		}

		// OP_SSGEN and OP_SSRTX tagged outputs can only be spent after
		// coinbase maturity many blocks.
		scriptClass := txscript.GetScriptClass(
			utxoEntry.ScriptVersionByIndex(originTxIndex),
			utxoEntry.PkScriptByIndex(originTxIndex))
		if scriptClass == txscript.StakeGenTy ||
			scriptClass == txscript.StakeRevocationTy {
			originHeight := utxoEntry.BlockHeight()
			blocksSincePrev := txHeight - originHeight
			if blocksSincePrev < int64(chainParams.SStxChangeMaturity) {
				str := fmt.Sprintf("tried to spend OP_SSGEN or "+
					"OP_SSRTX output from tx %v from height %v at "+
					"height %v before required maturity "+
					"of %v blocks", txInHash, originHeight,
					txHeight, coinbaseMaturity)
				return 0, ruleError(ErrImmatureSpend, str)
			}
		}

		// SStx change outputs may only be spent after sstx change maturity many
		// blocks.
		if scriptClass == txscript.StakeSubChangeTy {
			originHeight := utxoEntry.BlockHeight()
			blocksSincePrev := txHeight - originHeight
			if blocksSincePrev < int64(chainParams.SStxChangeMaturity) {
				str := fmt.Sprintf("tried to spend SStx change "+
					"output from tx %v from height %v at "+
					"height %v before required maturity "+
					"of %v blocks", txInHash, originHeight,
					txHeight, chainParams.SStxChangeMaturity)
				return 0, ruleError(ErrImmatureSpend, str)
			}
		}

		// Ensure the transaction amounts are in range.  Each of the
		// output values of the input transactions must not be negative
		// or more than the max allowed per transaction.  All amounts in
		// a transaction are in a unit value known as a atom.  One
		// decred is a quantity of atoms as defined by the
		// AtomPerCoin constant.
		originTxAtom := utxoEntry.AmountByIndex(originTxIndex)
		if originTxAtom < 0 {
			str := fmt.Sprintf("transaction output has negative "+
				"value of %v", originTxAtom)
			return 0, ruleError(ErrBadTxOutValue, str)
		}
		if originTxAtom > dcrutil.MaxAmount {
			str := fmt.Sprintf("transaction output value of %v is "+
				"higher than max allowed value of %v",
				originTxAtom, dcrutil.MaxAmount)
			return 0, ruleError(ErrBadTxOutValue, str)
		}

		// The total of all outputs must not be more than the max
		// allowed per transaction.  Also, we could potentially overflow
		// the accumulator so check for overflow.
		lastAtomIn := totalAtomIn
		totalAtomIn += originTxAtom
		if totalAtomIn < lastAtomIn ||
			totalAtomIn > dcrutil.MaxAmount {
			str := fmt.Sprintf("total value of all transaction "+
				"inputs is %v which is higher than max "+
				"allowed value of %v", totalAtomIn,
				dcrutil.MaxAmount)
			return 0, ruleError(ErrBadTxOutValue, str)
		}
	}

	// Calculate the total output amount for this transaction.  It is safe
	// to ignore overflow and out of range errors here because those error
	// conditions would have already been caught by checkTransactionSanity.
	var totalAtomOut int64
	for i, txOut := range tx.MsgTx().TxOut {
		totalAtomOut += txOut.Value

		// Double check and make sure that, if this is not a stake transaction,
		// that no outputs have OP code tags OP_SSTX, OP_SSRTX, OP_SSGEN, or
		// OP_SSTX_CHANGE.
		if !isSStx && !isSSGen && !isSSRtx {
			scriptClass := txscript.GetScriptClass(txOut.Version, txOut.PkScript)
			if (scriptClass == txscript.StakeSubmissionTy) ||
				(scriptClass == txscript.StakeGenTy) ||
				(scriptClass == txscript.StakeRevocationTy) ||
				(scriptClass == txscript.StakeSubChangeTy) {
				errStr := fmt.Sprintf("Non-stake tx %v included stake output "+
					"type %v at in txout at position %v", txHash, scriptClass, i)
				return 0, ruleError(ErrRegTxSpendStakeOut, errStr)
			}

			// Check to make sure that non-stake transactions also are not
			// using stake tagging OP codes anywhere else in their output
			// pkScripts.
			hasStakeOpCodes, err := txscript.ContainsStakeOpCodes(txOut.PkScript)
			if err != nil {
				return 0, ruleError(ErrScriptMalformed, err.Error())
			}
			if hasStakeOpCodes {
				errStr := fmt.Sprintf("Non-stake tx %v included stake OP code "+
					"in txout at position %v", txHash, i)
				return 0, ruleError(ErrScriptMalformed, errStr)
			}
		}
	}

	// Ensure the transaction does not spend more than its inputs.
	if totalAtomIn < totalAtomOut {
		str := fmt.Sprintf("total value of all transaction inputs for "+
			"transaction %v is %v which is less than the amount "+
			"spent of %v", txHash, totalAtomIn, totalAtomOut)
		return 0, ruleError(ErrSpendTooHigh, str)
	}

	// NOTE: bitcoind checks if the transaction fees are < 0 here, but that
	// is an impossible condition because of the check above that ensures
	// the inputs are >= the outputs.
	txFeeInAtom := totalAtomIn - totalAtomOut

	return txFeeInAtom, nil
}

// CountSigOps returns the number of signature operations for all transaction
// input and output scripts in the provided transaction.  This uses the
// quicker, but imprecise, signature operation counting mechanism from
// txscript.
func CountSigOps(tx *dcrutil.Tx, isCoinBaseTx bool, isSSGen bool) int {
	msgTx := tx.MsgTx()

	// Accumulate the number of signature operations in all transaction
	// inputs.
	totalSigOps := 0
	for i, txIn := range msgTx.TxIn {
		// Skip coinbase inputs.
		if isCoinBaseTx {
			continue
		}
		// Skip stakebase inputs.
		if isSSGen && i == 0 {
			continue
		}

		numSigOps := txscript.GetSigOpCount(txIn.SignatureScript)
		totalSigOps += numSigOps
	}

	// Accumulate the number of signature operations in all transaction
	// outputs.
	for _, txOut := range msgTx.TxOut {
		numSigOps := txscript.GetSigOpCount(txOut.PkScript)
		totalSigOps += numSigOps
	}

	return totalSigOps
}

// CountP2SHSigOps returns the number of signature operations for all input
// transactions which are of the pay-to-script-hash type.  This uses the
// precise, signature operation counting mechanism from the script engine which
// requires access to the input transaction scripts.
func CountP2SHSigOps(tx *dcrutil.Tx, isCoinBaseTx bool, isStakeBaseTx bool,
	utxoView *UtxoViewpoint) (int, error) {
	// Coinbase transactions have no interesting inputs.
	if isCoinBaseTx {
		return 0, nil
	}

	// Stakebase (SSGen) transactions have no P2SH inputs.  Same with SSRtx,
	// but they will still pass the checks below.
	if isStakeBaseTx {
		return 0, nil
	}

	// Accumulate the number of signature operations in all transaction
	// inputs.
	msgTx := tx.MsgTx()
	totalSigOps := 0
	for txInIndex, txIn := range msgTx.TxIn {
		// Ensure the referenced input transaction is available.
		originTxHash := &txIn.PreviousOutPoint.Hash
		originTxIndex := txIn.PreviousOutPoint.Index
		utxoEntry, ok := utxoView.entries[*originTxHash]
		if !ok || utxoEntry == nil {
			str := fmt.Sprintf("unable to find unspent transaction "+
				"%v referenced from transaction %s:%d during "+
				"CountP2SHSigOps: output missing",
				txIn.PreviousOutPoint.Hash, tx.Sha(), txInIndex)
			return 0, ruleError(ErrMissingTx, str)
		}

		if utxoEntry.IsOutputSpent(originTxIndex) {
			str := fmt.Sprintf("unable to find unspent output "+
				"%v referenced from transaction %s:%d during "+
				"CountP2SHSigOps: output spent",
				txIn.PreviousOutPoint, tx.Sha(), txInIndex)
			return 0, ruleError(ErrMissingTx, str)
		}

		// We're only interested in pay-to-script-hash types, so skip
		// this input if it's not one.
		pkScript := utxoEntry.PkScriptByIndex(originTxIndex)
		if !txscript.IsPayToScriptHash(pkScript) {
			continue
		}

		// Count the precise number of signature operations in the
		// referenced public key script.
		sigScript := txIn.SignatureScript
		numSigOps := txscript.GetPreciseSigOpCount(sigScript, pkScript,
			true)

		// We could potentially overflow the accumulator so check for
		// overflow.
		lastSigOps := totalSigOps
		totalSigOps += numSigOps
		if totalSigOps < lastSigOps {
			str := fmt.Sprintf("the public key script from output "+
				"%v contains too many signature operations - "+
				"overflow", txIn.PreviousOutPoint)
			return 0, ruleError(ErrTooManySigOps, str)
		}
	}

	return totalSigOps, nil
}

// checkNumSigOps Checks the number of P2SH signature operations to make
// sure they don't overflow the limits.  It takes a cumulative number of sig
// ops as an argument and increments will each call.
// TxTree true == Regular, false == Stake
func checkNumSigOps(tx *dcrutil.Tx, utxoView *UtxoViewpoint, index int,
	txTree bool, cumulativeSigOps int) (int, error) {
	msgTx := tx.MsgTx()
	isSSGen, _ := stake.IsSSGen(msgTx)
	numsigOps := CountSigOps(tx, (index == 0) && txTree, isSSGen)

	// Since the first (and only the first) transaction has
	// already been verified to be a coinbase transaction,
	// use (i == 0) && TxTree as an optimization for the
	// flag to countP2SHSigOps for whether or not the
	// transaction is a coinbase transaction rather than
	// having to do a full coinbase check again.
	numP2SHSigOps, err := CountP2SHSigOps(tx, (index == 0) && txTree, isSSGen,
		utxoView)
	if err != nil {
		log.Tracef("CountP2SHSigOps failed; error "+
			"returned %v", err.Error())
		return 0, err
	}

	startCumSigOps := cumulativeSigOps
	cumulativeSigOps += numsigOps
	cumulativeSigOps += numP2SHSigOps

	// Check for overflow or going over the limits.  We have to do
	// this on every loop iteration to avoid overflow.
	if cumulativeSigOps < startCumSigOps || cumulativeSigOps > MaxSigOpsPerBlock {
		str := fmt.Sprintf("block contains too many "+
			"signature operations - got %v, max %v",
			cumulativeSigOps, MaxSigOpsPerBlock)
		return 0, ruleError(ErrTooManySigOps, str)
	}

	return cumulativeSigOps, nil
}

// checkStakeBaseAmounts calculates the total amount given as subsidy from
// single stakebase transactions (votes) within a block.  This function skips a
// ton of checks already performed by CheckTransactionInputs.
func checkStakeBaseAmounts(subsidyCache *SubsidyCache, height int64,
	params *chaincfg.Params, txs []*dcrutil.Tx, utxoView *UtxoViewpoint) error {
	for _, tx := range txs {
		msgTx := tx.MsgTx()
		if is, _ := stake.IsSSGen(msgTx); is {
			// Ensure the input is available.
			txInHash := &msgTx.TxIn[1].PreviousOutPoint.Hash
			utxoEntry, exists := utxoView.entries[*txInHash]
			if !exists || utxoEntry == nil {
				str := fmt.Sprintf("couldn't find input tx %v for stakebase "+
					"amounts check", txInHash)
				return ruleError(ErrTicketUnavailable, str)
			}

			originTxIndex := msgTx.TxIn[1].PreviousOutPoint.Index
			originTxAtom := utxoEntry.AmountByIndex(originTxIndex)

			totalOutputs := int64(0)
			// Sum up the outputs.
			for _, out := range msgTx.TxOut {
				totalOutputs += out.Value
			}

			difference := totalOutputs - originTxAtom

			// Subsidy aligns with the height we're voting on, not with the
			// height of the current block.
			calcSubsidy := CalcStakeVoteSubsidy(subsidyCache, height-1, params)

			if difference > calcSubsidy {
				str := fmt.Sprintf("ssgen tx %v spent more than allowed "+
					"(spent %v, allowed %v)", tx.Sha(), difference, calcSubsidy)
				return ruleError(ErrSSGenSubsidy, str)
			}
		}
	}

	return nil
}

// getStakeBaseAmounts calculates the total amount given as subsidy from
// the collective stakebase transactions (votes) within a block.  This
// function skips a ton of checks already performed by
// CheckTransactionInputs.
func getStakeBaseAmounts(txs []*dcrutil.Tx, utxoView *UtxoViewpoint) (int64, error) {
	totalInputs := int64(0)
	totalOutputs := int64(0)
	for _, tx := range txs {
		msgTx := tx.MsgTx()
		if is, _ := stake.IsSSGen(msgTx); is {
			// Ensure the input is available.
			txInHash := &msgTx.TxIn[1].PreviousOutPoint.Hash
			utxoEntry, exists := utxoView.entries[*txInHash]
			if !exists || utxoEntry == nil {
				str := fmt.Sprintf("couldn't find input tx %v for stakebase "+
					"amounts get",
					txInHash)
				return 0, ruleError(ErrTicketUnavailable, str)
			}

			originTxIndex := msgTx.TxIn[1].PreviousOutPoint.Index
			originTxAtom := utxoEntry.AmountByIndex(originTxIndex)

			totalInputs += originTxAtom

			// Sum up the outputs.
			for _, out := range msgTx.TxOut {
				totalOutputs += out.Value
			}
=======
	txHash := tx.Hash()
	var totalSatoshiIn int64
	for txInIndex, txIn := range tx.MsgTx().TxIn {
		// Ensure the referenced input transaction is available.
		originTxHash := &txIn.PreviousOutPoint.Hash
		utxoEntry := utxoView.LookupEntry(originTxHash)
		if utxoEntry == nil {
			str := fmt.Sprintf("unable to find unspent output "+
				"%v referenced from transaction %s:%d",
				txIn.PreviousOutPoint, tx.Hash(), txInIndex)
			return 0, ruleError(ErrMissingTx, str)
>>>>>>> bd4e64d1
		}
	}

	return totalOutputs - totalInputs, nil
}

// getStakeTreeFees determines the amount of fees for in the stake tx tree
// of some node given a transaction store.
func getStakeTreeFees(subsidyCache *SubsidyCache, height int64,
	params *chaincfg.Params, txs []*dcrutil.Tx,
	utxoView *UtxoViewpoint) (dcrutil.Amount, error) {
	totalInputs := int64(0)
	totalOutputs := int64(0)
	for _, tx := range txs {
		msgTx := tx.MsgTx()
		isSSGen, _ := stake.IsSSGen(msgTx)

		for i, in := range msgTx.TxIn {
			// Ignore stakebases.
			if isSSGen && i == 0 {
				continue
			}

			txInHash := &in.PreviousOutPoint.Hash
			utxoEntry, exists := utxoView.entries[*txInHash]
			if !exists || utxoEntry == nil {
				str := fmt.Sprintf("couldn't find input tx %v for stake "+
					"tree fee calculation", txInHash)
				return 0, ruleError(ErrTicketUnavailable, str)
			}

			originTxIndex := in.PreviousOutPoint.Index
			originTxAtom := utxoEntry.AmountByIndex(originTxIndex)

			totalInputs += originTxAtom
		}

		for _, out := range msgTx.TxOut {
			totalOutputs += out.Value
		}

		// For votes, subtract the subsidy to determine actual
		// fees.
		if isSSGen {
			// Subsidy aligns with the height we're voting on, not with the
			// height of the current block.
			totalOutputs -= CalcStakeVoteSubsidy(subsidyCache, height-1, params)
		}
	}

	if totalInputs < totalOutputs {
		str := fmt.Sprintf("negative cumulative fees found in stake tx tree")
		return 0, ruleError(ErrStakeFees, str)
	}

	return dcrutil.Amount(totalInputs - totalOutputs), nil
}

// checkTransactionsAndConnect is the local function used to check the transaction
// inputs for a transaction list given a predetermined TxStore. After ensuring the
// transaction is valid, the transaction is connected to the UTXO viewpoint.
// TxTree true == Regular, false == Stake
func (b *BlockChain) checkTransactionsAndConnect(subsidyCache *SubsidyCache,
	inputFees dcrutil.Amount, node *blockNode, txs []*dcrutil.Tx,
	utxoView *UtxoViewpoint, stxos *[]spentTxOut, txTree bool) error {
	// Perform several checks on the inputs for each transaction.  Also
	// accumulate the total fees.  This could technically be combined with
	// the loop above instead of running another loop over the transactions,
	// but by separating it we can avoid running the more expensive (though
	// still relatively cheap as compared to running the scripts) checks
	// against all the inputs when the signature operations are out of
	// bounds.
	totalFees := int64(inputFees) // Stake tx tree carry forward
	var cumulativeSigOps int
	for idx, tx := range txs {
		// Ensure that the number of signature operations is not
		// beyond the consensus limit.
		var err error
		cumulativeSigOps, err = checkNumSigOps(tx, utxoView, idx, txTree,
			cumulativeSigOps)
		if err != nil {
			return err
		}

		// This step modifies the txStore and marks the tx outs used
		// spent, so be aware of this.
		txFee, err := CheckTransactionInputs(b.subsidyCache,
			tx,
			node.height,
			utxoView,
			true, // Check fraud proofs
			b.chainParams)
		if err != nil {
			log.Tracef("CheckTransactionInputs failed; error "+
				"returned: %v", err)
			return err
		}

		// Sum the total fees and ensure we don't overflow the
		// accumulator.
		lastTotalFees := totalFees
		totalFees += txFee
		if totalFees < lastTotalFees {
			return ruleError(ErrBadFees, "total fees for block "+
				"overflows accumulator")
		}

		// Connect the transaction to the UTXO viewpoint, so that
		// in flight transactions may correctly validate.
		err = utxoView.connectTransaction(tx, node.height, uint32(idx), stxos)
		if err != nil {
			return err
		}
	}

	// The total output values of the coinbase transaction must not exceed
	// the expected subsidy value plus total transaction fees gained from
	// mining the block.  It is safe to ignore overflow and out of range
	// errors here because those error conditions would have already been
	// caught by checkTransactionSanity.
	if txTree { //TxTreeRegular
		// Apply penalty to fees if we're at stake validation height.
		if node.height >= b.chainParams.StakeValidationHeight {
			totalFees *= int64(node.header.Voters)
			totalFees /= int64(b.chainParams.TicketsPerBlock)
		}

		var totalAtomOutRegular int64

		for _, txOut := range txs[0].MsgTx().TxOut {
			totalAtomOutRegular += txOut.Value
		}

		var expectedAtomOut int64
		if node.height == 1 {
			expectedAtomOut = subsidyCache.CalcBlockSubsidy(node.height)
		} else {
			subsidyWork := CalcBlockWorkSubsidy(subsidyCache, node.height,
				node.header.Voters, b.chainParams)
			subsidyTax := CalcBlockTaxSubsidy(subsidyCache, node.height,
				node.header.Voters, b.chainParams)
			expectedAtomOut = subsidyWork + subsidyTax + totalFees
		}

		// AmountIn for the input should be equal to the subsidy.
		coinbaseIn := txs[0].MsgTx().TxIn[0]
		subsidyWithoutFees := expectedAtomOut - totalFees
		if (coinbaseIn.ValueIn != subsidyWithoutFees) && (node.height > 0) {
			errStr := fmt.Sprintf("bad coinbase subsidy in input; got %v, "+
				"expect %v", coinbaseIn.ValueIn, subsidyWithoutFees)
			return ruleError(ErrBadCoinbaseAmountIn, errStr)
		}

		if totalAtomOutRegular > expectedAtomOut {
			str := fmt.Sprintf("coinbase transaction for block %v pays %v "+
				"which is more than expected value of %v",
				node.hash, totalAtomOutRegular, expectedAtomOut)
			return ruleError(ErrBadCoinbaseValue, str)
		}
	} else { // TxTreeStake
		if len(txs) == 0 && node.height < b.chainParams.StakeValidationHeight {
			return nil
		}
		if len(txs) == 0 && node.height >= b.chainParams.StakeValidationHeight {
			str := fmt.Sprintf("empty tx tree stake in block after " +
				"stake validation height")
			return ruleError(ErrNoStakeTx, str)
		}

		err := checkStakeBaseAmounts(subsidyCache, node.height, b.chainParams,
			txs, utxoView)
		if err != nil {
			return err
		}

		totalAtomOutStake, err := getStakeBaseAmounts(txs, utxoView)
		if err != nil {
			return err
		}

		expectedAtomOut := int64(0)
		if node.height >= b.chainParams.StakeValidationHeight {
			// Subsidy aligns with the height we're voting on, not with the
			// height of the current block.
			expectedAtomOut = CalcStakeVoteSubsidy(subsidyCache, node.height-1,
				b.chainParams) * int64(node.header.Voters)
		} else {
			expectedAtomOut = totalFees
		}

		if totalAtomOutStake > expectedAtomOut {
			str := fmt.Sprintf("stakebase transactions for block pays %v "+
				"which is more than expected value of %v",
				totalAtomOutStake, expectedAtomOut)
			return ruleError(ErrBadStakebaseValue, str)
		}
	}

	return nil
}

// checkConnectBlock performs several checks to confirm connecting the passed
// block to the chain represented by the passed view does not violate any rules.
// In addition, the passed view is updated to spend all of the referenced
// outputs and add all of the new utxos created by block.  Thus, the view will
// represent the state of the chain as if the block were actually connected and
// consequently the best hash for the view is also updated to passed block.
//
// The CheckConnectBlock function makes use of this function to perform the
// bulk of its work.  The only difference is this function accepts a node which
// may or may not require reorganization to connect it to the main chain whereas
// CheckConnectBlock creates a new node which specifically connects to the end
// of the current main chain and then calls this function with that node.
//
// See the comments for CheckConnectBlock for some examples of the type of
// checks performed by this function.
//
// This function MUST be called with the chain state lock held (for writes).
func (b *BlockChain) checkConnectBlock(node *blockNode, block *dcrutil.Block,
	utxoView *UtxoViewpoint, stxos *[]spentTxOut) error {
	// If the side chain blocks end up in the database, a call to
	// CheckBlockSanity should be done here in case a previous version
	// allowed a block that is no longer valid.  However, since the
	// implementation only currently uses memory for the side chain blocks,
	// it isn't currently necessary.
	parentBlock, err := b.fetchBlockFromHash(&node.header.PrevBlock)
	if err != nil {
		return ruleError(ErrMissingParent, err.Error())
	}

	// The coinbase for the Genesis block is not spendable, so just return
	// an error now.
	if node.hash.IsEqual(b.chainParams.GenesisHash) {
		str := "the coinbase for the genesis block is not spendable"
		return ruleError(ErrMissingTx, str)
	}

	// Ensure the view is for the node being checked.
	if !utxoView.BestHash().IsEqual(&node.header.PrevBlock) {
		return AssertError(fmt.Sprintf("inconsistent view when "+
			"checking block connection: best hash is %v instead "+
			"of expected %v", utxoView.BestHash(), node.header.PrevBlock))
	}

	// Check that the coinbase pays the tax, if applicable.
	err = CoinbasePaysTax(b.subsidyCache, block.Transactions()[0],
		node.header.Height, node.header.Voters, b.chainParams)
	if err != nil {
		return err
	}

	err = b.CheckBlockStakeSanity(b.chainParams.StakeValidationHeight, node,
		block, parentBlock, b.chainParams)
	if err != nil {
		log.Tracef("CheckBlockStakeSanity failed for incoming "+
			"node %v; error given: %v", node.hash, err)
		return err
	}

	// Don't run scripts if this node is before the latest known good
	// checkpoint since the validity is verified via the checkpoints (all
	// transactions are included in the merkle root hash and any changes
	// will therefore be detected by the next checkpoint).  This is a huge
	// optimization because running the scripts is the most time consuming
	// portion of block handling.
	checkpoint := b.latestCheckpoint()
	runScripts := !b.noVerify
	if checkpoint != nil && node.height <= checkpoint.Height {
		runScripts = false
	}
	var scriptFlags txscript.ScriptFlags
	if runScripts {
		scriptFlags |= txscript.ScriptBip16
		scriptFlags |= txscript.ScriptVerifyDERSignatures
		scriptFlags |= txscript.ScriptVerifyStrictEncoding
		scriptFlags |= txscript.ScriptVerifyMinimalData
		scriptFlags |= txscript.ScriptVerifyCleanStack
		scriptFlags |= txscript.ScriptVerifyCheckLockTimeVerify
	}

	// The number of signature operations must be less than the maximum
	// allowed per block.  Note that the preliminary sanity checks on a
	// block also include a check similar to this one, but this check
	// expands the count to include a precise count of pay-to-script-hash
	// signature operations in each of the input transaction public key
	// scripts.
	// Do this for all TxTrees.
	regularTxTreeValid := dcrutil.IsFlagSet16(node.header.VoteBits,
		dcrutil.BlockValid)
	thisNodeStakeViewpoint := ViewpointPrevInvalidStake
	thisNodeRegularViewpoint := ViewpointPrevInvalidRegular
	if regularTxTreeValid {
		thisNodeStakeViewpoint = ViewpointPrevValidStake
		thisNodeRegularViewpoint = ViewpointPrevValidRegular

		utxoView.SetStakeViewpoint(ViewpointPrevValidInitial)
		err = utxoView.fetchInputUtxos(b.db, block, parentBlock)
		if err != nil {
			return err
		}

		for i, tx := range parentBlock.Transactions() {
			err := utxoView.connectTransaction(tx, node.parent.height, uint32(i),
				stxos)
			if err != nil {
				return err
			}
		}
	}

	// TxTreeStake of current block.
	utxoView.SetStakeViewpoint(thisNodeStakeViewpoint)
	err = b.checkDupTxs(block.STransactions(), utxoView)
	if err != nil {
		log.Tracef("checkDupTxs failed for cur TxTreeStake: %v", err.Error())
		return err
	}

	err = utxoView.fetchInputUtxos(b.db, block, parentBlock)
	if err != nil {
		return err
	}

	err = b.checkTransactionsAndConnect(b.subsidyCache, 0, node,
		block.STransactions(), utxoView, stxos, false)
	if err != nil {
		log.Tracef("checkTransactionsAndConnect failed for cur "+
			"TxTreeStake: %v", err.Error())
		return err
	}

	stakeTreeFees, err := getStakeTreeFees(b.subsidyCache, node.height,
		b.chainParams, block.STransactions(), utxoView)
	if err != nil {
		log.Tracef("getStakeTreeFees failed for cur "+
			"TxTreeStake: %v", err.Error())
		return err
	}

	if runScripts {
		err = checkBlockScripts(block, utxoView, false,
			scriptFlags, b.sigCache)
		if err != nil {
			log.Tracef("checkBlockScripts failed; error "+
				"returned on txtreestake of cur block: %v", err.Error())
			return err
		}
	}

	// TxTreeRegular of current block. At this point, the stake transactions
	// have already added, so set this to the correct stake viewpoint and
	// disable automatic connection.
	utxoView.SetStakeViewpoint(thisNodeRegularViewpoint)
	err = b.checkDupTxs(block.Transactions(), utxoView)
	if err != nil {
		log.Tracef("checkDupTxs failed for cur TxTreeRegular: %v", err.Error())
		return err
	}

	err = utxoView.fetchInputUtxos(b.db, block, parentBlock)
	if err != nil {
		return err
	}

	err = b.checkTransactionsAndConnect(b.subsidyCache, stakeTreeFees, node,
		block.Transactions(), utxoView, stxos, true)
	if err != nil {
		log.Tracef("checkTransactionsAndConnect failed for cur "+
			"TxTreeRegular: %v", err.Error())
		return err
	}

	if runScripts {
		err = checkBlockScripts(block, utxoView, true,
			scriptFlags, b.sigCache)
		if err != nil {
			log.Tracef("checkBlockScripts failed; error "+
				"returned on txtreeregular of cur block: %v", err.Error())
			return err
		}
	}

	// Rollback the final tx tree regular so that we don't write it to
	// database.
	if node.height > 1 && stxos != nil {
		idx, err := utxoView.disconnectTransactionSlice(block.Transactions(),
			node.height, stxos)
		if err != nil {
			return err
		}
		stxosDeref := *stxos
		*stxos = stxosDeref[0:idx]
	}

	// First block has special rules concerning the ledger.
	if node.height == 1 {
		err := BlockOneCoinbasePaysTokens(block.Transactions()[0],
			b.chainParams)
		if err != nil {
			return err
		}
	}

	// Update the best hash for view to include this block since all of its
	// transactions have been connected.
	utxoView.SetBestHash(&node.hash)

	return nil
}

// CheckConnectBlock performs several checks to confirm connecting the passed
// block to the main chain does not violate any rules.  An example of some of
// the checks performed are ensuring connecting the block would not cause any
// duplicate transaction hashes for old transactions that aren't already fully
// spent, double spends, exceeding the maximum allowed signature operations
// per block, invalid values in relation to the expected block subsidy, or fail
// transaction script validation.
//
// This function is safe for concurrent access.
func (b *BlockChain) CheckConnectBlock(block *dcrutil.Block) error {
	b.chainLock.Lock()
	defer b.chainLock.Unlock()

<<<<<<< HEAD
	parentHash := block.MsgBlock().Header.PrevBlock
	prevNode, err := b.findNode(&parentHash)
	if err != nil {
		return ruleError(ErrMissingParent, err.Error())
	}

	newNode := newBlockNode(&block.MsgBlock().Header, block.Sha(),
		block.Height(), ticketsSpentInBlock(block),
		ticketsRevokedInBlock(block),
		voteVersionsInBlock(block, b.chainParams))
=======
	prevNode := b.bestNode
	newNode := newBlockNode(&block.MsgBlock().Header, block.Hash(),
		prevNode.height+1)
>>>>>>> bd4e64d1
	newNode.parent = prevNode
	newNode.workSum.Add(prevNode.workSum, newNode.workSum)
	if prevNode != nil {
		newNode.parent = prevNode
		newNode.workSum.Add(prevNode.workSum, newNode.workSum)
	}

	// If we are extending the main (best) chain with a new block,
	// just use the ticket database we already have.
	if b.bestNode == nil || (prevNode != nil &&
		prevNode.hash == b.bestNode.hash) {
		view := NewUtxoViewpoint()
		view.SetBestHash(&prevNode.hash)
		return b.checkConnectBlock(newNode, block, view, nil)
	}

	// The requested node is either on a side chain or is a node on the main
	// chain before the end of it.  In either case, we need to undo the
	// transactions and spend information for the blocks which would be
	// disconnected during a reorganize to the point of view of the
	// node just before the requested node.
	detachNodes, attachNodes, err := b.getReorganizeNodes(prevNode)
	if err != nil {
		return err
	}

	view := NewUtxoViewpoint()
	view.SetBestHash(&b.bestNode.hash)
	view.SetStakeViewpoint(ViewpointPrevValidInitial)
	var stxos []spentTxOut
	for e := detachNodes.Front(); e != nil; e = e.Next() {
		n := e.Value.(*blockNode)
		block, err := b.fetchBlockFromHash(&n.hash)
		if err != nil {
			return err
		}

		parent, err := b.fetchBlockFromHash(&n.header.PrevBlock)
		if err != nil {
			return err
		}

		// Load all of the spent txos for the block from the spend
		// journal.
		err = b.db.View(func(dbTx database.Tx) error {
			stxos, err = dbFetchSpendJournalEntry(dbTx, block, parent)
			return err
		})
		if err != nil {
			return err
		}

		err = b.disconnectTransactions(view, block, parent, stxos)
		if err != nil {
			return err
		}
	}

	// The UTXO viewpoint is now accurate to either the node where the
	// requested node forks off the main chain (in the case where the
	// requested node is on a side chain), or the requested node itself if
	// the requested node is an old node on the main chain.  Entries in the
	// attachNodes list indicate the requested node is on a side chain, so
	// if there are no nodes to attach, we're done.
	if attachNodes.Len() == 0 {
		view.SetBestHash(&parentHash)
		return b.checkConnectBlock(newNode, block, view, nil)
	}

	// The requested node is on a side chain, so we need to apply the
	// transactions and spend information from each of the nodes to attach.
	for e := attachNodes.Front(); e != nil; e = e.Next() {
		n := e.Value.(*blockNode)
		block, exists := b.blockCache[n.hash]
		if !exists {
			return fmt.Errorf("unable to find block %v in "+
				"side chain cache for utxo view construction",
				n.hash)
		}

		parent, err := b.fetchBlockFromHash(&n.header.PrevBlock)
		if err != nil {
			return err
		}

		err = b.connectTransactions(view, block, parent, &stxos)
		if err != nil {
			return err
		}
	}

	view.SetBestHash(&parentHash)
	return b.checkConnectBlock(newNode, block, view, &stxos)
}<|MERGE_RESOLUTION|>--- conflicted
+++ resolved
@@ -12,7 +12,6 @@
 	"math/big"
 	"time"
 
-<<<<<<< HEAD
 	"github.com/decred/dcrd/blockchain/stake"
 	"github.com/decred/dcrd/chaincfg"
 	"github.com/decred/dcrd/chaincfg/chainhash"
@@ -20,13 +19,6 @@
 	"github.com/decred/dcrd/txscript"
 	"github.com/decred/dcrd/wire"
 	"github.com/decred/dcrutil"
-=======
-	"github.com/btcsuite/btcd/chaincfg"
-	"github.com/btcsuite/btcd/chaincfg/chainhash"
-	"github.com/btcsuite/btcd/txscript"
-	"github.com/btcsuite/btcd/wire"
-	"github.com/btcsuite/btcutil"
->>>>>>> bd4e64d1
 )
 
 const (
@@ -55,32 +47,10 @@
 )
 
 var (
-<<<<<<< HEAD
-	// zeroHash is the zero value for a wire.ShaHash and is defined as
-	// a package level variable to avoid the need to create a new instance
-	// every time a check is needed.
-	zeroHash = &chainhash.Hash{}
-=======
-	// coinbaseMaturity is the internal variable used for validating the
-	// spending of coinbase outputs.  A variable rather than the exported
-	// constant is used because the tests need the ability to modify it.
-	coinbaseMaturity = int32(CoinbaseMaturity)
-
 	// zeroHash is the zero value for a chainhash.Hash and is defined as
 	// a package level variable to avoid the need to create a new instance
 	// every time a check is needed.
 	zeroHash = &chainhash.Hash{}
-
-	// block91842Hash is one of the two nodes which violate the rules
-	// set forth in BIP0030.  It is defined as a package level variable to
-	// avoid the need to create a new instance every time a check is needed.
-	block91842Hash = newHashFromStr("00000000000a4d0a398161ffc163c503763b1f4360639393e0e4c8e300e0caec")
-
-	// block91880Hash is one of the two nodes which violate the rules
-	// set forth in BIP0030.  It is defined as a package level variable to
-	// avoid the need to create a new instance every time a check is needed.
-	block91880Hash = newHashFromStr("00000000000743f190a18c5577a3c2d2a1f610ae9601ac046a38084ccb7cd721")
->>>>>>> bd4e64d1
 )
 
 // isNullOutpoint determines whether or not a previous transaction output point
@@ -298,7 +268,7 @@
 				errStr := fmt.Sprintf("Stake tx %v has a commitment value "+
 					"less than the minimum stake difficulty specified in "+
 					"the block (%v)",
-					staketx.Sha(), msgBlock.Header.SBits)
+					staketx.Hash(), msgBlock.Header.SBits)
 				return ruleError(ErrNotEnoughStake, errStr)
 			}
 
@@ -307,7 +277,7 @@
 				errStr := fmt.Sprintf("Stake tx %v has a commitment value "+
 					"less than the minimum stake difficulty for the "+
 					"network (%v)",
-					staketx.Sha(), posLimit)
+					staketx.Hash(), posLimit)
 				return ruleError(ErrStakeBelowMinimum, errStr)
 			}
 		}
@@ -368,88 +338,6 @@
 	return checkProofOfWork(&block.MsgBlock().Header, powLimit, BFNone)
 }
 
-<<<<<<< HEAD
-=======
-// CountSigOps returns the number of signature operations for all transaction
-// input and output scripts in the provided transaction.  This uses the
-// quicker, but imprecise, signature operation counting mechanism from
-// txscript.
-func CountSigOps(tx *btcutil.Tx) int {
-	msgTx := tx.MsgTx()
-
-	// Accumulate the number of signature operations in all transaction
-	// inputs.
-	totalSigOps := 0
-	for _, txIn := range msgTx.TxIn {
-		numSigOps := txscript.GetSigOpCount(txIn.SignatureScript)
-		totalSigOps += numSigOps
-	}
-
-	// Accumulate the number of signature operations in all transaction
-	// outputs.
-	for _, txOut := range msgTx.TxOut {
-		numSigOps := txscript.GetSigOpCount(txOut.PkScript)
-		totalSigOps += numSigOps
-	}
-
-	return totalSigOps
-}
-
-// CountP2SHSigOps returns the number of signature operations for all input
-// transactions which are of the pay-to-script-hash type.  This uses the
-// precise, signature operation counting mechanism from the script engine which
-// requires access to the input transaction scripts.
-func CountP2SHSigOps(tx *btcutil.Tx, isCoinBaseTx bool, utxoView *UtxoViewpoint) (int, error) {
-	// Coinbase transactions have no interesting inputs.
-	if isCoinBaseTx {
-		return 0, nil
-	}
-
-	// Accumulate the number of signature operations in all transaction
-	// inputs.
-	msgTx := tx.MsgTx()
-	totalSigOps := 0
-	for txInIndex, txIn := range msgTx.TxIn {
-		// Ensure the referenced input transaction is available.
-		originTxHash := &txIn.PreviousOutPoint.Hash
-		originTxIndex := txIn.PreviousOutPoint.Index
-		txEntry := utxoView.LookupEntry(originTxHash)
-		if txEntry == nil || txEntry.IsOutputSpent(originTxIndex) {
-			str := fmt.Sprintf("unable to find unspent output "+
-				"%v referenced from transaction %s:%d",
-				txIn.PreviousOutPoint, tx.Hash(), txInIndex)
-			return 0, ruleError(ErrMissingTx, str)
-		}
-
-		// We're only interested in pay-to-script-hash types, so skip
-		// this input if it's not one.
-		pkScript := txEntry.PkScriptByIndex(originTxIndex)
-		if !txscript.IsPayToScriptHash(pkScript) {
-			continue
-		}
-
-		// Count the precise number of signature operations in the
-		// referenced public key script.
-		sigScript := txIn.SignatureScript
-		numSigOps := txscript.GetPreciseSigOpCount(sigScript, pkScript,
-			true)
-
-		// We could potentially overflow the accumulator so check for
-		// overflow.
-		lastSigOps := totalSigOps
-		totalSigOps += numSigOps
-		if totalSigOps < lastSigOps {
-			str := fmt.Sprintf("the public key script from output "+
-				"%v contains too many signature operations - "+
-				"overflow", txIn.PreviousOutPoint)
-			return 0, ruleError(ErrTooManySigOps, str)
-		}
-	}
-
-	return totalSigOps, nil
-}
-
->>>>>>> bd4e64d1
 // checkBlockHeaderSanity performs some preliminary checks on a block header to
 // ensure it is sane before continuing with processing.  These checks are
 // context free.
@@ -625,7 +513,7 @@
 	if totalVotes > int(chainParams.TicketsPerBlock) {
 		errStr := fmt.Sprintf("the number of SSGen tx in block %v was %v, "+
 			"overflowing the maximum allowed (%v)",
-			block.Sha(), totalVotes, int(chainParams.TicketsPerBlock))
+			block.Hash(), totalVotes, int(chainParams.TicketsPerBlock))
 		return ruleError(ErrTooManyVotes, errStr)
 	}
 
@@ -673,16 +561,11 @@
 	// since the transaction hashes are already cached due to building the
 	// merkle tree above.
 	existingTxHashes := make(map[chainhash.Hash]struct{})
-<<<<<<< HEAD
 	stakeTransactions := block.STransactions()
 	allTransactions := append(transactions, stakeTransactions...)
 
 	for _, tx := range allTransactions {
-		hash := tx.Sha()
-=======
-	for _, tx := range transactions {
 		hash := tx.Hash()
->>>>>>> bd4e64d1
 		if _, exists := existingTxHashes[*hash]; exists {
 			str := fmt.Sprintf("block contains duplicate "+
 				"transaction %v", hash)
@@ -718,7 +601,7 @@
 		if header.VoteBits != earlyVoteBitsValue {
 			str := fmt.Sprintf("pre stake validation height block %v "+
 				"contained an invalid votebits value (expected %v, "+
-				"got %v)", block.Sha(), earlyVoteBitsValue,
+				"got %v)", block.Hash(), earlyVoteBitsValue,
 				header.VoteBits)
 			return ruleError(ErrInvalidEarlyVoteBits, str)
 		}
@@ -848,73 +731,11 @@
 		return nil
 	}
 
-<<<<<<< HEAD
 	// Fetch utxo details for all of the transactions in this block.
 	// Typically, there will not be any utxos for any of the transactions.
 	fetchSet := make(map[chainhash.Hash]struct{})
 	for _, tx := range txSet {
-		fetchSet[*tx.Sha()] = struct{}{}
-=======
-	// Perform all block header related validation checks.
-	header := &block.MsgBlock().Header
-	err := b.checkBlockHeaderContext(header, prevNode, flags)
-	if err != nil {
-		return err
-	}
-
-	fastAdd := flags&BFFastAdd == BFFastAdd
-	if !fastAdd {
-		// The height of this block is one more than the referenced
-		// previous block.
-		blockHeight := prevNode.height + 1
-
-		// Ensure all transactions in the block are finalized.
-		for _, tx := range block.Transactions() {
-			if !IsFinalizedTransaction(tx, blockHeight,
-				header.Timestamp) {
-
-				str := fmt.Sprintf("block contains unfinalized "+
-					"transaction %v", tx.Hash())
-				return ruleError(ErrUnfinalizedTx, str)
-			}
-		}
-
-		// Ensure coinbase starts with serialized block heights for
-		// blocks whose version is the serializedHeightVersion or newer
-		// once a majority of the network has upgraded.  This is part of
-		// BIP0034.
-		if ShouldHaveSerializedBlockHeight(header) &&
-			b.isMajorityVersion(serializedHeightVersion, prevNode,
-				b.chainParams.BlockEnforceNumRequired) {
-
-			coinbaseTx := block.Transactions()[0]
-			err := checkSerializedHeight(coinbaseTx, blockHeight)
-			if err != nil {
-				return err
-			}
-		}
-	}
-
-	return nil
-}
-
-// checkBIP0030 ensures blocks do not contain duplicate transactions which
-// 'overwrite' older transactions that are not fully spent.  This prevents an
-// attack where a coinbase and all of its dependent transactions could be
-// duplicated to effectively revert the overwritten transactions to a single
-// confirmation thereby making them vulnerable to a double spend.
-//
-// For more details, see https://en.bitcoin.it/wiki/BIP_0030 and
-// http://r6.ca/blog/20120206T005236Z.html.
-//
-// This function MUST be called with the chain state lock held (for reads).
-func (b *BlockChain) checkBIP0030(node *blockNode, block *btcutil.Block, view *UtxoViewpoint) error {
-	// Fetch utxo details for all of the transactions in this block.
-	// Typically, there will not be any utxos for any of the transactions.
-	fetchSet := make(map[chainhash.Hash]struct{})
-	for _, tx := range block.Transactions() {
 		fetchSet[*tx.Hash()] = struct{}{}
->>>>>>> bd4e64d1
 	}
 	err := view.fetchUtxos(b.db, fetchSet)
 	if err != nil {
@@ -923,21 +744,12 @@
 
 	// Duplicate transactions are only allowed if the previous transaction
 	// is fully spent.
-<<<<<<< HEAD
 	for _, tx := range txSet {
-		txEntry := view.LookupEntry(tx.Sha())
-		if txEntry != nil && !txEntry.IsFullySpent() {
-			str := fmt.Sprintf("tried to overwrite transaction %v "+
-				"at block height %d that is not fully spent",
-				tx.Sha(), txEntry.BlockHeight())
-=======
-	for _, tx := range block.Transactions() {
 		txEntry := view.LookupEntry(tx.Hash())
 		if txEntry != nil && !txEntry.IsFullySpent() {
 			str := fmt.Sprintf("tried to overwrite transaction %v "+
 				"at block height %d that is not fully spent",
-				tx.Hash(), txEntry.blockHeight)
->>>>>>> bd4e64d1
+				tx.Hash(), txEntry.BlockHeight())
 			return ruleError(ErrOverwriteTx, str)
 		}
 	}
@@ -958,7 +770,7 @@
 	stakeTransactions := block.STransactions()
 	msgBlock := block.MsgBlock()
 	sbits := msgBlock.Header.SBits
-	blockSha := block.Sha()
+	blockHash := block.Hash()
 	prevBlockHash := &msgBlock.Header.PrevBlock
 	poolSize := int(msgBlock.Header.PoolSize)
 	finalState := node.header.FinalState
@@ -1051,10 +863,10 @@
 			// 1. Make sure that we're committing enough coins. Checked already
 			// when we check stake difficulty, so may not be needed.
 			if msgTx.TxOut[0].Value < sbits {
-				txSha := staketx.Sha()
+				txHash := staketx.Hash()
 				errStr := fmt.Sprintf("Error in stake consensus: the amount "+
 					"committed in SStx %v was less than the sBits value %v",
-					txSha, sbits)
+					txHash, sbits)
 				return ruleError(ErrNotEnoughStake, errStr)
 			}
 		}
@@ -1067,7 +879,7 @@
 	// need this check, as the above one should fail if you overflow uint8.
 	if numSStxTx > int(chainParams.MaxFreshStakePerBlock) {
 		errStr := fmt.Sprintf("Error in stake consensus: the number of SStx tx "+
-			"in block %v was %v, overflowing the maximum allowed (255)", blockSha,
+			"in block %v was %v, overflowing the maximum allowed (255)", blockHash,
 			numSStxTx)
 		return ruleError(ErrTooManySStxs, errStr)
 	}
@@ -1080,7 +892,7 @@
 		if stakeTxSum != len(stakeTransactions) {
 			errStr := fmt.Sprintf("Error in stake consensus: the number of "+
 				"stake tx in block %v was %v, however we expected %v",
-				block.Sha(), stakeTxSum, len(stakeTransactions))
+				block.Hash(), stakeTxSum, len(stakeTransactions))
 			return ruleError(ErrInvalidEarlyStakeTx, errStr)
 		}
 
@@ -1105,7 +917,7 @@
 	// 1. Check to make sure we have a majority of the potential voters voting.
 	if msgBlock.Header.Voters == 0 {
 		errStr := fmt.Sprintf("Error: no voters in block %v",
-			blockSha)
+			blockHash)
 		return ruleError(ErrNotEnoughVotes, errStr)
 	}
 
@@ -1113,7 +925,7 @@
 	if msgBlock.Header.Voters < majority {
 		errStr := fmt.Sprintf("Error in stake consensus: the number of voters is "+
 			"not in the majority as compared to potential votes for block %v",
-			blockSha)
+			blockHash)
 		return ruleError(ErrNotEnoughVotes, errStr)
 	}
 
@@ -1180,25 +992,25 @@
 			if !ticketAvailable {
 				errStr := fmt.Sprintf("Error in stake consensus: Ticket %v was "+
 					"not found to be available in the stake patch or database, "+
-					"yet block %v spends it!", sstxHash, blockSha)
+					"yet block %v spends it!", sstxHash, blockHash)
 				return ruleError(ErrTicketUnavailable, errStr)
 			}
 
 			// 3. Check to make sure that the SSGen tx votes on the parent block of
 			// the block in which it is included.
-			votedOnSha, votedOnHeight, err := stake.SSGenBlockVotedOn(msgTx)
+			votedOnHash, votedOnHeight, err := stake.SSGenBlockVotedOn(msgTx)
 			if err != nil {
 				errStr := fmt.Sprintf("unexpected vote tx decode error: %v",
 					err.Error())
 				return ruleError(ErrUnparseableSSGen, errStr)
 			}
 
-			if !(votedOnSha.IsEqual(prevBlockHash)) ||
+			if !(votedOnHash.IsEqual(prevBlockHash)) ||
 				(votedOnHeight != uint32(block.Height())-1) {
-				txSha := msgTx.TxSha()
+				txHash := msgTx.TxHash()
 				errStr := fmt.Sprintf("Error in stake consensus: SSGen %v voted "+
 					"on block %v at height %v, however it was found inside "+
-					"block %v at height %v!", txSha, votedOnSha,
+					"block %v at height %v!", txHash, votedOnHash,
 					votedOnHeight, prevBlockHash, block.Height()-1)
 				return ruleError(ErrVotesOnWrongBlock, errStr)
 			}
@@ -1215,13 +1027,13 @@
 	if (voteYea <= voteNay) && txTreeRegularValid {
 		errStr := fmt.Sprintf("Error in stake consensus: the voters voted "+
 			"against parent TxTreeRegular inclusion in block %v, but the "+
-			"block header indicates it was voted for", blockSha)
+			"block header indicates it was voted for", blockHash)
 		return ruleError(ErrIncongruentVotebit, errStr)
 	}
 	if (voteYea > voteNay) && !txTreeRegularValid {
 		errStr := fmt.Sprintf("Error in stake consensus: the voters voted "+
 			"for parent TxTreeRegular inclusion in block %v, but the "+
-			"block header indicates it was voted against", blockSha)
+			"block header indicates it was voted against", blockHash)
 		return ruleError(ErrIncongruentVotebit, errStr)
 	}
 
@@ -1264,7 +1076,7 @@
 			if !ticketMissed {
 				errStr := fmt.Sprintf("Error in stake consensus: Ticket %v was "+
 					"not found to be missed in the stake patch or database, "+
-					"yet block %v spends it!", sstxHash, blockSha)
+					"yet block %v spends it!", sstxHash, blockHash)
 				return ruleError(ErrInvalidSSRtx, errStr)
 			}
 		}
@@ -1277,7 +1089,7 @@
 	// check, but check anyway.
 	if numSSRtxTx > math.MaxUint8 {
 		errStr := fmt.Sprintf("Error in stake consensus: the number of SSRtx tx "+
-			"in block %v was %v, overflowing the maximum allowed (255)", blockSha,
+			"in block %v was %v, overflowing the maximum allowed (255)", blockHash,
 			numSSRtxTx)
 		return ruleError(ErrTooManyRevocations, errStr)
 	}
@@ -1297,7 +1109,7 @@
 
 	if stakeTxSum != len(stakeTransactions) {
 		errStr := fmt.Sprintf("Error in stake consensus: the number of stake tx "+
-			"in block %v was %v, however we expected %v", block.Sha(), stakeTxSum,
+			"in block %v was %v, however we expected %v", block.Hash(), stakeTxSum,
 			len(stakeTransactions))
 		return ruleError(ErrNonstandardStakeTx, errStr)
 	}
@@ -1340,7 +1152,7 @@
 
 	ticketMaturity := int64(chainParams.TicketMaturity)
 	stakeEnabledHeight := chainParams.StakeEnabledHeight
-	txHash := tx.Sha()
+	txHash := tx.Hash()
 	var totalAtomIn int64
 
 	// Coinbase transactions have no inputs.
@@ -1348,7 +1160,6 @@
 		return 0, nil
 	}
 
-<<<<<<< HEAD
 	// ----------------------------------------------------------------------------
 	// Decred stake transaction testing.
 	// ----------------------------------------------------------------------------
@@ -2013,7 +1824,7 @@
 			str := fmt.Sprintf("unable to find unspent transaction "+
 				"%v referenced from transaction %s:%d during "+
 				"CountP2SHSigOps: output missing",
-				txIn.PreviousOutPoint.Hash, tx.Sha(), txInIndex)
+				txIn.PreviousOutPoint.Hash, tx.Hash(), txInIndex)
 			return 0, ruleError(ErrMissingTx, str)
 		}
 
@@ -2021,7 +1832,7 @@
 			str := fmt.Sprintf("unable to find unspent output "+
 				"%v referenced from transaction %s:%d during "+
 				"CountP2SHSigOps: output spent",
-				txIn.PreviousOutPoint, tx.Sha(), txInIndex)
+				txIn.PreviousOutPoint, tx.Hash(), txInIndex)
 			return 0, ruleError(ErrMissingTx, str)
 		}
 
@@ -2127,7 +1938,7 @@
 
 			if difference > calcSubsidy {
 				str := fmt.Sprintf("ssgen tx %v spent more than allowed "+
-					"(spent %v, allowed %v)", tx.Sha(), difference, calcSubsidy)
+					"(spent %v, allowed %v)", tx.Hash(), difference, calcSubsidy)
 				return ruleError(ErrSSGenSubsidy, str)
 			}
 		}
@@ -2165,19 +1976,6 @@
 			for _, out := range msgTx.TxOut {
 				totalOutputs += out.Value
 			}
-=======
-	txHash := tx.Hash()
-	var totalSatoshiIn int64
-	for txInIndex, txIn := range tx.MsgTx().TxIn {
-		// Ensure the referenced input transaction is available.
-		originTxHash := &txIn.PreviousOutPoint.Hash
-		utxoEntry := utxoView.LookupEntry(originTxHash)
-		if utxoEntry == nil {
-			str := fmt.Sprintf("unable to find unspent output "+
-				"%v referenced from transaction %s:%d",
-				txIn.PreviousOutPoint, tx.Hash(), txInIndex)
-			return 0, ruleError(ErrMissingTx, str)
->>>>>>> bd4e64d1
 		}
 	}
 
@@ -2601,22 +2399,16 @@
 	b.chainLock.Lock()
 	defer b.chainLock.Unlock()
 
-<<<<<<< HEAD
 	parentHash := block.MsgBlock().Header.PrevBlock
 	prevNode, err := b.findNode(&parentHash)
 	if err != nil {
 		return ruleError(ErrMissingParent, err.Error())
 	}
 
-	newNode := newBlockNode(&block.MsgBlock().Header, block.Sha(),
+	newNode := newBlockNode(&block.MsgBlock().Header, block.Hash(),
 		block.Height(), ticketsSpentInBlock(block),
 		ticketsRevokedInBlock(block),
 		voteVersionsInBlock(block, b.chainParams))
-=======
-	prevNode := b.bestNode
-	newNode := newBlockNode(&block.MsgBlock().Header, block.Hash(),
-		prevNode.height+1)
->>>>>>> bd4e64d1
 	newNode.parent = prevNode
 	newNode.workSum.Add(prevNode.workSum, newNode.workSum)
 	if prevNode != nil {
