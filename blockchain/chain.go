// Copyright (c) 2013-2016 The btcsuite developers
// Copyright (c) 2015-2016 The Decred developers
// Use of this source code is governed by an ISC
// license that can be found in the LICENSE file.

package blockchain

import (
	"container/list"
	"fmt"
	"math/big"
	"sort"
	"sync"
	"time"

	"github.com/decred/dcrd/blockchain/stake"
	"github.com/decred/dcrd/chaincfg"
	"github.com/decred/dcrd/chaincfg/chainhash"
	"github.com/decred/dcrd/database"
	"github.com/decred/dcrd/txscript"
	"github.com/decred/dcrd/wire"
	"github.com/decred/dcrutil"
)

const (
	// maxOrphanBlocks is the maximum number of orphan blocks that can be
	// queued.
	maxOrphanBlocks = 500

	// minMemoryNodes is the minimum number of consecutive nodes needed
	// in memory in order to perform all necessary validation.  It is used
	// to determine when it's safe to prune nodes from memory without
	// causing constant dynamic reloading.  This value should be larger than
	// that for minMemoryStakeNodes.
	minMemoryNodes = 2880

	// minMemoryStakeNodes is the maximum height to keep stake nodes
	// in memory for in their respective nodes.  Beyond this height,
	// they will need to be manually recalculated.  This value should
	// be at least the stake retarget interval.
	minMemoryStakeNodes = 288

	// mainchainBlockCacheSize is the number of mainchain blocks to
	// keep in memory, by height from the tip of the mainchain.
	mainchainBlockCacheSize = 12

	// searchDepth is the distance in block nodes to search down the
	// blockchain to find some parent, loading block nodes from the
	// database if necessary.  Reorganizations longer than this disance
	// may fail.
	searchDepth = 2880
)

// blockNode represents a block within the block chain and is primarily used to
// aid in selecting the best chain to be the main chain.  The main chain is
// stored into the block database.
type blockNode struct {
	// parent is the parent block for this node.
	parent *blockNode

	// children contains the child nodes for this node.  Typically there
	// will only be one, but sometimes there can be more than one and that
	// is when the best chain selection algorithm is used.
	children []*blockNode

	// hash is the double sha 256 of the block.
	hash chainhash.Hash

	// height is the position in the block chain.
	height int64

	// workSum is the total amount of work in the chain up to and including
	// this node.
	workSum *big.Int

	// inMainChain denotes whether the block node is currently on the
	// the main chain or not.  This is used to help find the common
	// ancestor when switching chains.
	inMainChain bool

	// header is the full block header.
	header wire.BlockHeader

	// stakeNode contains all the consensus information required for the
	// staking system.  The node also caches information required to add or
	// remove stake nodes, so that the stake node itself may be pruneable
	// to save memory while maintaining high throughput efficiency for the
	// evaluation of sidechains.
	stakeDataLock  sync.Mutex
	stakeNode      *stake.Node
	newTickets     []chainhash.Hash
	stakeUndoData  stake.UndoTicketDataSlice
	ticketsSpent   []chainhash.Hash
	ticketsRevoked []chainhash.Hash

	// Keep track of all voter versions in this block.
	voterVersions []uint32
}

// newBlockNode returns a new block node for the given block header.  It is
// completely disconnected from the chain and the workSum value is just the work
// for the passed block.  The work sum is updated accordingly when the node is
// inserted into a chain.
func newBlockNode(blockHeader *wire.BlockHeader, blockSha *chainhash.Hash, height int64, ticketsSpent []chainhash.Hash, ticketsRevoked []chainhash.Hash, voterVersions []uint32) *blockNode {
	// Make a copy of the hash so the node doesn't keep a reference to part
	// of the full block/block header preventing it from being garbage
	// collected.
	node := blockNode{
		hash:           *blockSha,
		workSum:        CalcWork(blockHeader.Bits),
		height:         height,
		header:         *blockHeader,
		ticketsSpent:   ticketsSpent,
		ticketsRevoked: ticketsRevoked,
		voterVersions:  voterVersions,
	}
	return &node
}

// orphanBlock represents a block that we don't yet have the parent for.  It
// is a normal block plus an expiration time to prevent caching the orphan
// forever.
type orphanBlock struct {
	block      *dcrutil.Block
	expiration time.Time
}

// removeChildNode deletes node from the provided slice of child block
// nodes.  It ensures the final pointer reference is set to nil to prevent
// potential memory leaks.  The original slice is returned unmodified if node
// is invalid or not in the slice.
//
// This function MUST be called with the chain state lock held (for writes).
func removeChildNode(children []*blockNode, node *blockNode) []*blockNode {
	if node == nil {
		return children
	}

	// An indexing for loop is intentionally used over a range here as range
	// does not reevaluate the slice on each iteration nor does it adjust
	// the index for the modified slice.
	for i := 0; i < len(children); i++ {
		if children[i].hash == node.hash {
			copy(children[i:], children[i+1:])
			children[len(children)-1] = nil
			return children[:len(children)-1]
		}
	}
	return children
}

// BestState houses information about the current best block and other info
// related to the state of the main chain as it exists from the point of view of
// the current best block.
//
// The BestSnapshot method can be used to obtain access to this information
// in a concurrent safe manner and the data will not be changed out from under
// the caller when chain state changes occur as the function name implies.
// However, the returned snapshot must be treated as immutable since it is
// shared by all callers.
type BestState struct {
	Hash         *chainhash.Hash // The hash of the block.
	Height       int64           // The height of the block.
	Bits         uint32          // The difficulty bits of the block.
	BlockSize    uint64          // The size of the block.
	NumTxns      uint64          // The number of txns in the block.
	TotalTxns    uint64          // The total number of txns in the chain.
	TotalSubsidy int64           // The total subsidy for the chain.
}

// newBestState returns a new best stats instance for the given parameters.
func newBestState(node *blockNode, blockSize, numTxns, totalTxns uint64, totalSubsidy int64) *BestState {
	return &BestState{
		Hash:         &node.hash,
		Height:       node.height,
		Bits:         node.header.Bits,
		BlockSize:    blockSize,
		NumTxns:      numTxns,
		TotalTxns:    totalTxns,
		TotalSubsidy: totalSubsidy,
	}
}

// BlockChain provides functions for working with the Decred block chain.
// It includes functionality such as rejecting duplicate blocks, ensuring blocks
// follow all rules, orphan handling, checkpoint handling, and best chain
// selection with reorganization.
type BlockChain struct {
	// The following fields are set when the instance is created and can't
	// be changed afterwards, so there is no need to protect them with a
	// separate mutex.
	checkpointsByHeight map[int64]*chaincfg.Checkpoint
	db                  database.DB
	dbInfo              *databaseInfo
	chainParams         *chaincfg.Params
	timeSource          MedianTimeSource
	notifications       NotificationCallback
	sigCache            *txscript.SigCache
	indexManager        IndexManager

	// subsidyCache is the cache that provides quick lookup of subsidy
	// values.
	subsidyCache *SubsidyCache

	// chainLock protects concurrent access to the vast majority of the
	// fields in this struct below this point.
	chainLock sync.RWMutex

	// These fields are configuration parameters that can be toggled at
	// runtime.  They are protected by the chain lock.
	noVerify      bool
	noCheckpoints bool

	// These fields are related to the memory block index.  They are
	// protected by the chain lock.
	bestNode *blockNode
	index    map[chainhash.Hash]*blockNode
	depNodes map[chainhash.Hash][]*blockNode

	// These fields are related to handling of orphan blocks.  They are
	// protected by a combination of the chain lock and the orphan lock.
	orphanLock     sync.RWMutex
	orphans        map[chainhash.Hash]*orphanBlock
	prevOrphans    map[chainhash.Hash][]*orphanBlock
	oldestOrphan   *orphanBlock
	blockCacheLock sync.RWMutex
	blockCache     map[chainhash.Hash]*dcrutil.Block

	// The block cache for mainchain blocks, to facilitate faster
	// reorganizations.
	mainchainBlockCacheLock sync.RWMutex
	mainchainBlockCache     map[chainhash.Hash]*dcrutil.Block
	mainchainBlockCacheSize int

	// These fields are related to checkpoint handling.  They are protected
	// by the chain lock.
	nextCheckpoint  *chaincfg.Checkpoint
	checkpointBlock *dcrutil.Block

	// The state is used as a fairly efficient way to cache information
	// about the current best chain state that is returned to callers when
	// requested.  It operates on the principle of MVCC such that any time a
	// new block becomes the best block, the state pointer is replaced with
	// a new struct and the old state is left untouched.  In this way,
	// multiple callers can be pointing to different best chain states.
	// This is acceptable for most callers because the state is only being
	// queried at a specific point in time.
	//
	// In addition, some of the fields are stored in the database so the
	// chain state can be quickly reconstructed on load.
	stateLock     sync.RWMutex
	stateSnapshot *BestState

	// pruner is the automatic pruner for block nodes and stake nodes,
	// so that the memory may be restored by the garbage collector if
	// it is unlikely to be referenced in the future.
	pruner *chainPruner
}

// DisableVerify provides a mechanism to disable transaction script validation
// which you DO NOT want to do in production as it could allow double spends
// and other undesirable things.  It is provided only for debug purposes since
// script validation is extremely intensive and when debugging it is sometimes
// nice to quickly get the chain.
//
// This function is safe for concurrent access.
func (b *BlockChain) DisableVerify(disable bool) {
	b.chainLock.Lock()
	b.noVerify = disable
	b.chainLock.Unlock()
}

// TotalSubsidy returns the total subsidy mined so far in the best chain.
//
// This function is safe for concurrent access.
func (b *BlockChain) TotalSubsidy() int64 {
	b.chainLock.RLock()
	ts := b.BestSnapshot().TotalSubsidy
	b.chainLock.RUnlock()

	return ts
}

// FetchSubsidyCache returns the current subsidy cache from the blockchain.
//
// This function is safe for concurrent access.
func (b *BlockChain) FetchSubsidyCache() *SubsidyCache {
	return b.subsidyCache
}

// HaveBlock returns whether or not the chain instance has the block represented
// by the passed hash.  This includes checking the various places a block can
// be like part of the main chain, on a side chain, or in the orphan pool.
//
// This function is safe for concurrent access.
func (b *BlockChain) HaveBlock(hash *chainhash.Hash) (bool, error) {
	b.chainLock.RLock()
	defer b.chainLock.RUnlock()

	exists, err := b.blockExists(hash)
	if err != nil {
		return false, err
	}
	return b.IsKnownOrphan(hash) || exists, nil
}

// IsKnownOrphan returns whether the passed hash is currently a known orphan.
// Keep in mind that only a limited number of orphans are held onto for a
// limited amount of time, so this function must not be used as an absolute
// way to test if a block is an orphan block.  A full block (as opposed to just
// its hash) must be passed to ProcessBlock for that purpose.  However, calling
// ProcessBlock with an orphan that already exists results in an error, so this
// function provides a mechanism for a caller to intelligently detect *recent*
// duplicate orphans and react accordingly.
//
// This function is safe for concurrent access.
func (b *BlockChain) IsKnownOrphan(hash *chainhash.Hash) bool {
	// Protect concurrent access.  Using a read lock only so multiple
	// readers can query without blocking each other.
	b.orphanLock.RLock()
	defer b.orphanLock.RUnlock()

	if _, exists := b.orphans[*hash]; exists {
		return true
	}

	return false
}

// GetOrphanRoot returns the head of the chain for the provided hash from the
// map of orphan blocks.
//
// This function is safe for concurrent access.
func (b *BlockChain) GetOrphanRoot(hash *chainhash.Hash) *chainhash.Hash {
	// Protect concurrent access.  Using a read lock only so multiple
	// readers can query without blocking each other.
	b.orphanLock.RLock()
	defer b.orphanLock.RUnlock()

	// Keep looping while the parent of each orphaned block is
	// known and is an orphan itself.
	orphanRoot := hash
	prevHash := hash
	for {
		orphan, exists := b.orphans[*prevHash]
		if !exists {
			break
		}
		orphanRoot = prevHash
		prevHash = &orphan.block.MsgBlock().Header.PrevBlock
	}

	return orphanRoot
}

// removeOrphanBlock removes the passed orphan block from the orphan pool and
// previous orphan index.
func (b *BlockChain) removeOrphanBlock(orphan *orphanBlock) {
	// Protect concurrent access.
	b.orphanLock.Lock()
	defer b.orphanLock.Unlock()

	// Remove the orphan block from the orphan pool.
	orphanHash := orphan.block.Sha()
	delete(b.orphans, *orphanHash)

	// Remove the reference from the previous orphan index too.  An indexing
	// for loop is intentionally used over a range here as range does not
	// reevaluate the slice on each iteration nor does it adjust the index
	// for the modified slice.
	prevHash := &orphan.block.MsgBlock().Header.PrevBlock
	orphans := b.prevOrphans[*prevHash]
	for i := 0; i < len(orphans); i++ {
		hash := orphans[i].block.Sha()
		if hash.IsEqual(orphanHash) {
			copy(orphans[i:], orphans[i+1:])
			orphans[len(orphans)-1] = nil
			orphans = orphans[:len(orphans)-1]
			i--
		}
	}
	b.prevOrphans[*prevHash] = orphans

	// Remove the map entry altogether if there are no longer any orphans
	// which depend on the parent hash.
	if len(b.prevOrphans[*prevHash]) == 0 {
		delete(b.prevOrphans, *prevHash)
	}
}

// addOrphanBlock adds the passed block (which is already determined to be
// an orphan prior calling this function) to the orphan pool.  It lazily cleans
// up any expired blocks so a separate cleanup poller doesn't need to be run.
// It also imposes a maximum limit on the number of outstanding orphan
// blocks and will remove the oldest received orphan block if the limit is
// exceeded.
func (b *BlockChain) addOrphanBlock(block *dcrutil.Block) {
	// Remove expired orphan blocks.
	for _, oBlock := range b.orphans {
		if time.Now().After(oBlock.expiration) {
			b.removeOrphanBlock(oBlock)
			continue
		}

		// Update the oldest orphan block pointer so it can be discarded
		// in case the orphan pool fills up.
		if b.oldestOrphan == nil ||
			oBlock.expiration.Before(b.oldestOrphan.expiration) {
			b.oldestOrphan = oBlock
		}
	}

	// Limit orphan blocks to prevent memory exhaustion.
	if len(b.orphans)+1 > maxOrphanBlocks {
		// Remove the oldest orphan to make room for the new one.
		b.removeOrphanBlock(b.oldestOrphan)
		b.oldestOrphan = nil
	}

	// Protect concurrent access.  This is intentionally done here instead
	// of near the top since removeOrphanBlock does its own locking and
	// the range iterator is not invalidated by removing map entries.
	b.orphanLock.Lock()
	defer b.orphanLock.Unlock()

	// Insert the block into the orphan map with an expiration time
	// 1 hour from now.
	expiration := time.Now().Add(time.Hour)
	oBlock := &orphanBlock{
		block:      block,
		expiration: expiration,
	}
	b.orphans[*block.Sha()] = oBlock

	// Add to previous hash lookup index for faster dependency lookups.
	prevHash := &block.MsgBlock().Header.PrevBlock
	b.prevOrphans[*prevHash] = append(b.prevOrphans[*prevHash], oBlock)

	return
}

// getGeneration gets a generation of blocks who all have the same parent by
// taking a hash as input, locating its parent node, and then returning all
// children for that parent node including the hash passed.  This can then be
// used by the mempool downstream to locate all potential block template
// parents.
func (b *BlockChain) getGeneration(h chainhash.Hash) ([]chainhash.Hash, error) {
	node, err := b.findNode(&h)

	// This typically happens because the main chain has recently
	// reorganized and the block the miner is looking at is on
	// a fork.  Usually it corrects itself after failure.
	if err != nil {
		return nil, fmt.Errorf("couldn't find block node in best chain: %v",
			err.Error())
	}

	// Get the parent of this node.
	p, err := b.getPrevNodeFromNode(node)
	if err != nil {
		return nil, fmt.Errorf("block is orphan (parent missing)")
	}
	if p == nil {
		return nil, fmt.Errorf("no need to get children of genesis block")
	}

	// Store all the hashes in a new slice and return them.
	lenChildren := len(p.children)
	allChildren := make([]chainhash.Hash, lenChildren, lenChildren)
	for i := 0; i < lenChildren; i++ {
		allChildren[i] = p.children[i].hash
	}

	return allChildren, nil
}

// GetGeneration is the exported version of getGeneration.
func (b *BlockChain) GetGeneration(hash chainhash.Hash) ([]chainhash.Hash, error) {
	return b.getGeneration(hash)
}

// loadBlockNode loads the block identified by hash from the block database,
// creates a block node from it, and updates the memory block chain accordingly.
// It is used mainly to dynamically load previous blocks from the database as
// they are needed to avoid needing to put the entire block chain in memory.
//
// This function MUST be called with the chain state lock held (for writes).
// The database transaction may be read-only.
func (b *BlockChain) loadBlockNode(dbTx database.Tx,
	hash *chainhash.Hash) (*blockNode, error) {
	block, err := dbFetchBlockByHash(dbTx, hash)
	if err != nil {
		return nil, err
	}

	blockHeader := block.MsgBlock().Header
	node := newBlockNode(&blockHeader, hash, int64(blockHeader.Height),
		ticketsSpentInBlock(block), ticketsRevokedInBlock(block),
		voteVersionsInBlock(block, b.chainParams))
	node.inMainChain = true
	prevHash := &blockHeader.PrevBlock

	// Add the node to the chain.
	// There are a few possibilities here:
	//  1) This node is a child of an existing block node
	//  2) This node is the parent of one or more nodes
	//  3) Neither 1 or 2 is true which implies it's an orphan block and
	//     therefore is an error to insert into the chain
	if parentNode, ok := b.index[*prevHash]; ok {
		// Case 1 -- This node is a child of an existing block node.
		// Update the node's work sum with the sum of the parent node's
		// work sum and this node's work, append the node as a child of
		// the parent node and set this node's parent to the parent
		// node.
		node.workSum = node.workSum.Add(parentNode.workSum, node.workSum)
		parentNode.children = append(parentNode.children, node)
		node.parent = parentNode
	} else if childNodes, ok := b.depNodes[*hash]; ok {
		// Case 2 -- This node is the parent of one or more nodes.
		// Update the node's work sum by subtracting this node's work
		// from the sum of its first child, and connect the node to all
		// of its children.
		node.workSum.Sub(childNodes[0].workSum, node.workSum)
		for _, childNode := range childNodes {
			childNode.parent = node
			node.children = append(node.children, childNode)
		}
	} else {
		// Case 3 -- The node doesn't have a parent in the node cache
		// and is not the parent of another node.  This means an arbitrary
		// orphan block is trying to be loaded which is not allowed.
		// Before we return, check and make sure there isn't a parent
		// further down the line in the blockchain to which the block
		// could be attached, for example if the node had been pruned from
		// the index.
		foundParent, err := b.findNode(&node.header.PrevBlock)
		if err == nil {
			node.workSum = node.workSum.Add(foundParent.workSum, node.workSum)
			foundParent.children = append(foundParent.children, node)
			node.parent = foundParent
		} else {
			str := "loadBlockNode: attempt to insert orphan block %v"
			return nil, AssertError(fmt.Sprintf(str, hash))
		}
	}

	// Add the new node to the indices for faster lookups.
	b.index[*hash] = node
	b.depNodes[*prevHash] = append(b.depNodes[*prevHash], node)

	return node, nil
}

// findNode finds the node scaling backwards from best chain or return an
// error.
//
// This function MUST be called with the chain state lock held (for writes).
func (b *BlockChain) findNode(nodeHash *chainhash.Hash) (*blockNode, error) {
	var node *blockNode
	err := b.db.View(func(dbTx database.Tx) error {
		// Most common case; we're checking a block that wants to be connected
		// on top of the current main chain.
		distance := 0
		if *nodeHash == b.bestNode.hash {
			node = b.bestNode
		} else {
			// Look backwards in our blockchain and try to find it in the
			// parents of blocks.
			foundPrev := b.bestNode
			notFound := true
			for !foundPrev.hash.IsEqual(b.chainParams.GenesisHash) {
				if distance >= searchDepth {
					break
				}

				if foundPrev.hash.IsEqual(nodeHash) {
					notFound = false
					break
				}

				last := foundPrev.header.PrevBlock
				foundPrev = foundPrev.parent
				if foundPrev == nil {
					parent, err := b.loadBlockNode(dbTx, &last)
					if err != nil {
						return err
					}

					foundPrev = parent
				}

				distance++
			}

			if notFound {
				return fmt.Errorf("couldn't find node %v in best chain",
					nodeHash)
			}

			node = foundPrev
		}

		return nil
	})

	return node, err
}

// getPrevNodeFromBlock returns a block node for the block previous to the
// passed block (the passed block's parent).  When it is already in the memory
// block chain, it simply returns it.  Otherwise, it loads the previous block
// header from the block database, creates a new block node from it, and returns
// it.  The returned node will be nil if the genesis block is passed.
//
// This function MUST be called with the chain state lock held (for writes).
func (b *BlockChain) getPrevNodeFromBlock(block *dcrutil.Block) (*blockNode,
	error) {
	// Genesis block.
	prevHash := &block.MsgBlock().Header.PrevBlock
	if prevHash.IsEqual(zeroHash) {
		return nil, nil
	}

	// Return the existing previous block node if it's already there.
	if bn, ok := b.index[*prevHash]; ok {
		return bn, nil
	}

	// Dynamically load the previous block from the block database, create
	// a new block node for it, and update the memory chain accordingly.
	var prevBlockNode *blockNode
	err := b.db.View(func(dbTx database.Tx) error {
		var err error
		prevBlockNode, err = b.loadBlockNode(dbTx, prevHash)
		return err
	})
	return prevBlockNode, err
}

// getPrevNodeFromNode returns a block node for the block previous to the
// passed block node (the passed block node's parent).  When the node is already
// connected to a parent, it simply returns it.  Otherwise, it loads the
// associated block from the database to obtain the previous hash and uses that
// to dynamically create a new block node and return it.  The memory block
// chain is updated accordingly.  The returned node will be nil if the genesis
// block is passed.
//
// This function MUST be called with the chain state lock held (for writes).
func (b *BlockChain) getPrevNodeFromNode(node *blockNode) (*blockNode, error) {
	// Return the existing previous block node if it's already there.
	if node.parent != nil {
		return node.parent, nil
	}

	// Genesis block.
	if node.hash.IsEqual(b.chainParams.GenesisHash) {
		return nil, nil
	}

	// Dynamically load the previous block from the block database, create
	// a new block node for it, and update the memory chain accordingly.
	var prevBlockNode *blockNode
	err := b.db.View(func(dbTx database.Tx) error {
		var err error
		prevBlockNode, err = b.loadBlockNode(dbTx, &node.header.PrevBlock)
		return err
	})
	return prevBlockNode, err
}

// fetchBlockFromHash searches the internal chain block stores and the database in
// an attempt to find the block.  If it finds the block, it returns it.
//
// This function is NOT safe for concurrent access.
func (b *BlockChain) fetchBlockFromHash(hash *chainhash.Hash) (*dcrutil.Block,
	error) {
	// Check side chain block cache
	b.blockCacheLock.RLock()
	blockSidechain, existsSidechain := b.blockCache[*hash]
	b.blockCacheLock.RUnlock()
	if existsSidechain {
		return blockSidechain, nil
	}

	// Check orphan cache
	b.orphanLock.RLock()
	orphan, existsOrphans := b.orphans[*hash]
	b.orphanLock.RUnlock()
	if existsOrphans {
		return orphan.block, nil
	}

	// Check main chain
	b.mainchainBlockCacheLock.RLock()
	block, ok := b.mainchainBlockCache[*hash]
	b.mainchainBlockCacheLock.RUnlock()
	if ok {
		return block, nil
	}

	var blockMainchain *dcrutil.Block
	errFetchMainchain := b.db.View(func(dbTx database.Tx) error {
		var err error
		blockMainchain, err = dbFetchBlockByHash(dbTx, hash)
		return err
	})
	if errFetchMainchain == nil && blockMainchain != nil {
		return blockMainchain, nil
	}

	// Implicit !existsMainchain && !existsSidechain && !existsOrphans
	return nil, fmt.Errorf("unable to find block %v in "+
		"side chain cache, orphan cache, and main chain db", hash)
}

// FetchBlockFromHash is the generalized and exported version of
// fetchBlockFromHash.  It is safe for concurrent access.
func (b *BlockChain) FetchBlockFromHash(hash *chainhash.Hash) (*dcrutil.Block,
	error) {
	return b.fetchBlockFromHash(hash)
}

// GetTopBlock returns the current block at HEAD on the blockchain.  Needed
// for mining in the daemon.
func (b *BlockChain) GetTopBlock() (*dcrutil.Block, error) {
	block, err := b.fetchBlockFromHash(&b.bestNode.hash)
	return block, err
}

// removeBlockNode removes the passed block node from the memory chain by
// unlinking all of its children and removing it from the the node and
// dependency indices.
//
// This function MUST be called with the chain state lock held (for writes).
func (b *BlockChain) removeBlockNode(node *blockNode) error {
	if node.parent != nil {
		return AssertError(fmt.Sprintf("removeBlockNode must be "+
			"called with a node at the front of the chain - node %v",
			node.hash))
	}

	// Remove the node from the node index.
	delete(b.index, node.hash)

	// Unlink all of the node's children.
	for _, child := range node.children {
		child.parent = nil
	}
	node.children = nil

	// Remove the reference from the dependency index.
	prevHash := &node.header.PrevBlock
	if children, ok := b.depNodes[*prevHash]; ok {
		// Find the node amongst the children of the
		// dependencies for the parent hash and remove it.
		b.depNodes[*prevHash] = removeChildNode(children, node)

		// Remove the map entry altogether if there are no
		// longer any nodes which depend on the parent hash.
		if len(b.depNodes[*prevHash]) == 0 {
			delete(b.depNodes, *prevHash)
		}
	}

	return nil
}

// pruneBlockNodes removes references to old block nodes which are no longer
// needed so they may be garbage collected.  In order to validate block rules
// and choose the best chain, only a portion of the nodes which form the block
// chain are needed in memory.  This function walks the chain backwards from the
// current best chain to find any nodes before the first needed block node.
//
// This function MUST be called with the chain state lock held (for writes).
func (b *BlockChain) pruneBlockNodes() error {
	// Walk the chain backwards to find what should be the new root node.
	// Intentionally use node.parent instead of getPrevNodeFromNode since
	// the latter loads the node and the goal is to find nodes still in
	// memory that can be pruned.
	newRootNode := b.bestNode
	for i := int64(0); i < minMemoryNodes-1 && newRootNode != nil; i++ {
		newRootNode = newRootNode.parent
	}

	// Nothing to do if there are not enough nodes.
	if newRootNode == nil || newRootNode.parent == nil {
		return nil
	}

	// Push the nodes to delete on a list in reverse order since it's easier
	// to prune them going forwards than it is backwards.  This will
	// typically end up being a single node since pruning is currently done
	// just before each new node is created.  However, that might be tuned
	// later to only prune at intervals, so the code needs to account for
	// the possibility of multiple nodes.
	deleteNodes := list.New()
	for node := newRootNode.parent; node != nil; node = node.parent {
		deleteNodes.PushFront(node)
	}

	// Loop through each node to prune, unlink its children, remove it from
	// the dependency index, and remove it from the node index.
	for e := deleteNodes.Front(); e != nil; e = e.Next() {
		node := e.Value.(*blockNode)
		// Do not attempt to prune if the node should already have been pruned,
		// for example if you're adding an old side chain block.
		if node.height > b.bestNode.height-minMemoryNodes {
			err := b.removeBlockNode(node)
			if err != nil {
				return err
			}
		}
	}

	return nil
}

// pruneStakeNodes removes references to old stake nodes which should no
// longer be held in memory so as to keep the maximum memory usage down.
// It proceeds from the bestNode back to the determined minimum height node,
// finds all the relevant children, and then drops the the stake nodes from
// them by assigning nil and allowing the memory to be recovered by GC.
//
// This function MUST be called with the chain state lock held (for writes).
func (b *BlockChain) pruneStakeNodes() {
	// Find the height to prune to.
	pruneToNode := b.bestNode
	for i := int64(0); i < minMemoryStakeNodes-1 && pruneToNode != nil; i++ {
		pruneToNode = pruneToNode.parent
	}

	// Nothing to do if there are not enough nodes.
	if pruneToNode == nil || pruneToNode.parent == nil {
		return
	}

	// Push the nodes to delete on a list in reverse order since it's easier
	// to prune them going forwards than it is backwards.  This will
	// typically end up being a single node since pruning is currently done
	// just before each new node is created.  However, that might be tuned
	// later to only prune at intervals, so the code needs to account for
	// the possibility of multiple nodes.
	deleteNodes := list.New()
	for node := pruneToNode.parent; node != nil; node = node.parent {
		deleteNodes.PushFront(node)
	}

	// Loop through each node to prune, unlink its children, remove it from
	// the dependency index, and remove it from the node index.
	for e := deleteNodes.Front(); e != nil; e = e.Next() {
		node := e.Value.(*blockNode)
		// Do not attempt to prune if the node should already have been pruned,
		// for example if you're adding an old side chain block.
		if node.height > b.bestNode.height-minMemoryNodes {
			node.stakeNode = nil
			node.stakeUndoData = nil
			node.newTickets = nil
			node.ticketsSpent = nil
			node.ticketsRevoked = nil
		}
	}
}

// pruneNodes tranverses the blockchain and prunes nodes and stake data from
// memory so that the memory can be recovered by the garbage collector.  This
// allows the caller of the blockchain to manually handle GC related to the
// blockchain.
//
// This function is NOT safe for concurrent access and must be called with
// the chain lock held for writes.
func (b *BlockChain) pruneNodes() error {
	b.pruneStakeNodes()

	return b.pruneBlockNodes()
}

// BestBlockHeader returns a copy of the block header of the block at HEAD.
//
// This function is NOT safe for concurrent access.
func (b *BlockChain) BestBlockHeader() *wire.BlockHeader {
	return wire.NewBlockHeader(
		b.bestNode.header.Version,
		&b.bestNode.header.PrevBlock,
		&b.bestNode.header.MerkleRoot,
		&b.bestNode.header.StakeRoot,
		b.bestNode.header.VoteBits,
		b.bestNode.header.FinalState,
		b.bestNode.header.Voters,
		b.bestNode.header.FreshStake,
		b.bestNode.header.Revocations,
		b.bestNode.header.PoolSize,
		b.bestNode.header.Bits,
		b.bestNode.header.SBits,
		b.bestNode.header.Height,
		b.bestNode.header.Size,
		b.bestNode.header.Nonce,
		b.bestNode.header.ExtraData,
		b.bestNode.header.StakeVersion,
	)
}

// isMajorityVersion determines if a previous number of blocks in the chain
// starting with startNode are at least the minimum passed version.
//
// This function MUST be called with the chain state lock held (for writes).
func (b *BlockChain) isMajorityVersion(minVer int32, startNode *blockNode,
	numRequired int32) bool {
	numFound := int32(0)
	iterNode := startNode
	for i := int32(0); i < b.chainParams.CurrentBlockVersion &&
		numFound < int32(numRequired) && iterNode != nil; i++ {
		// This node has a version that is at least the minimum version.
		if iterNode.header.Version >= minVer {
			numFound++
		}

		// Get the previous block node.  This function is used over
		// simply accessing iterNode.parent directly as it will
		// dynamically create previous block nodes as needed.  This
		// helps allow only the pieces of the chain that are needed
		// to remain in memory.
		var err error
		iterNode, err = b.getPrevNodeFromNode(iterNode)
		if err != nil {
			break
		}
	}

	return numFound >= numRequired
}

// calcPastMedianTime calculates the median time of the previous few blocks
// prior to, and including, the passed block node.  It is primarily used to
// validate new blocks have sane timestamps.
//
// This function MUST be called with the chain state lock held (for writes).
func (b *BlockChain) calcPastMedianTime(startNode *blockNode) (time.Time, error) {
	// Genesis block.
	if startNode == nil {
		return b.chainParams.GenesisBlock.Header.Timestamp, nil
	}

	// Create a slice of the previous few block timestamps used to calculate
	// the median per the number defined by the constant medianTimeBlocks.
	timestamps := make([]time.Time, medianTimeBlocks)
	numNodes := 0
	iterNode := startNode
	for i := 0; i < medianTimeBlocks && iterNode != nil; i++ {
		timestamps[i] = iterNode.header.Timestamp
		numNodes++

		// Get the previous block node.  This function is used over
		// simply accessing iterNode.parent directly as it will
		// dynamically create previous block nodes as needed.  This
		// helps allow only the pieces of the chain that are needed
		// to remain in memory.
		var err error
		iterNode, err = b.getPrevNodeFromNode(iterNode)
		if err != nil {
			log.Errorf("getPrevNodeFromNode failed to find node: %v", err)
			return time.Time{}, err
		}
	}

	// Prune the slice to the actual number of available timestamps which
	// will be fewer than desired near the beginning of the block chain
	// and sort them.
	timestamps = timestamps[:numNodes]
	sort.Sort(timeSorter(timestamps))

	// NOTE: bitcoind incorrectly calculates the median for even numbers of
	// blocks.  A true median averages the middle two elements for a set
	// with an even number of elements in it.   Since the constant for the
	// previous number of blocks to be used is odd, this is only an issue
	// for a few blocks near the beginning of the chain.  I suspect this is
	// an optimization even though the result is slightly wrong for a few
	// of the first blocks since after the first few blocks, there will
	// always be an odd number of blocks in the set per the constant.
	//
	// This code follows suit to ensure the same rules are used as bitcoind
	// however, be aware that should the medianTimeBlocks constant ever be
	// changed to an even number, this code will be wrong.
	medianTimestamp := timestamps[numNodes/2]
	return medianTimestamp, nil
}

// CalcPastMedianTime calculates the median time of the previous few blocks
// prior to, and including, the end of the current best chain.  It is primarily
// used to ensure new blocks have sane timestamps.
//
// This function is safe for concurrent access.
func (b *BlockChain) CalcPastMedianTime() (time.Time, error) {
	b.chainLock.Lock()
	defer b.chainLock.Unlock()

	return b.calcPastMedianTime(b.bestNode)
}

// getReorganizeNodes finds the fork point between the main chain and the passed
// node and returns a list of block nodes that would need to be detached from
// the main chain and a list of block nodes that would need to be attached to
// the fork point (which will be the end of the main chain after detaching the
// returned list of block nodes) in order to reorganize the chain such that the
// passed node is the new end of the main chain.  The lists will be empty if the
// passed node is not on a side chain.
//
// This function MUST be called with the chain state lock held (for reads).
func (b *BlockChain) getReorganizeNodes(node *blockNode) (*list.List, *list.List, error) {
	// Nothing to detach or attach if there is no node.
	attachNodes := list.New()
	detachNodes := list.New()
	if node == nil {
		return detachNodes, attachNodes, nil
	}

	// Find the fork point (if any) adding each block to the list of nodes
	// to attach to the main tree.  Push them onto the list in reverse order
	// so they are attached in the appropriate order when iterating the list
	// later.
	ancestor := node
	for ; ancestor.parent != nil; ancestor = ancestor.parent {
		if ancestor.inMainChain {
			break
		}
		attachNodes.PushFront(ancestor)
	}

	// TODO(davec): Use prevNodeFromNode function in case the requested
	// node is further back than the what is in memory.  This shouldn't
	// happen in the normal course of operation, but the ability to fetch
	// input transactions of arbitrary blocks will likely to be exposed at
	// some point and that could lead to an issue here.

	// Start from the end of the main chain and work backwards until the
	// common ancestor adding each block to the list of nodes to detach from
	// the main chain.
	for n := b.bestNode; n != nil; n = n.parent {
		if n.parent == nil {
			var err error
			n.parent, err = b.findNode(&n.header.PrevBlock)
			if err != nil {
				return nil, nil, err
			}
		}

		if n.hash == ancestor.hash {
			break
		}

		detachNodes.PushBack(n)
	}

	return detachNodes, attachNodes, nil
}

// pushMainChainBlockCache pushes a block onto the main chain block cache,
// and removes any old blocks from the cache that might be present.
func (b *BlockChain) pushMainChainBlockCache(block *dcrutil.Block) {
	curHeight := block.Height()
	curHash := block.Sha()
	b.mainchainBlockCacheLock.Lock()
	b.mainchainBlockCache[*curHash] = block
	for hash, bl := range b.mainchainBlockCache {
		if bl.Height() <= curHeight-int64(b.mainchainBlockCacheSize) {
			delete(b.mainchainBlockCache, hash)
		}
	}
	b.mainchainBlockCacheLock.Unlock()
}

// dbMaybeStoreBlock stores the provided block in the database if it's not
// already there.
func dbMaybeStoreBlock(dbTx database.Tx, block *dcrutil.Block) error {
	hasBlock, err := dbTx.HasBlock(block.Sha())
	if err != nil {
		return err
	}
	if hasBlock {
		return nil
	}

	return dbTx.StoreBlock(block)
}

// connectBlock handles connecting the passed node/block to the end of the main
// (best) chain.
//
// This passed utxo view must have all referenced txos the block spends marked
// as spent and all of the new txos the block creates added to it.  In addition,
// the passed stxos slice must be populated with all of the information for the
// spent txos.  This approach is used because the connection validation that
// must happen prior to calling this function requires the same details, so
// it would be inefficient to repeat it.
//
// This function MUST be called with the chain state lock held (for writes).
func (b *BlockChain) connectBlock(node *blockNode, block *dcrutil.Block,
	view *UtxoViewpoint, stxos []spentTxOut) error {
	// Make sure it's extending the end of the best chain.
	prevHash := block.MsgBlock().Header.PrevBlock
	if prevHash != b.bestNode.hash {
		return AssertError("connectBlock must be called with a block " +
			"that extends the main chain")
	}

	// Sanity check the correct number of stxos are provided.
	parent, err := b.fetchBlockFromHash(&node.parent.hash)
	if err != nil {
		return err
	}
	if len(stxos) != countSpentOutputs(block, parent) {
		return AssertError("connectBlock called with inconsistent " +
			"spent transaction out information")
	}

	// Generate a new best state snapshot that will be used to update the
	// database and later memory if all database updates are successful.
	b.stateLock.RLock()
	curTotalTxns := b.stateSnapshot.TotalTxns
	curTotalSubsidy := b.stateSnapshot.TotalSubsidy
	b.stateLock.RUnlock()

	// Calculate the number of transactions that would be added by adding
	// this block.
	numTxns := countNumberOfTransactions(block, parent)

	// Calculate the exact subsidy produced by adding the block.
	subsidy := CalculateAddedSubsidy(block, parent)

	blockSize := uint64(block.MsgBlock().Header.Size)
	state := newBestState(node, blockSize, numTxns, curTotalTxns+numTxns,
		curTotalSubsidy+subsidy)

	// Get the stake node for this node, filling in any data that
	// may have yet to have been filled in.  In all cases this
	// should simply give a pointer to data already prepared, but
	// run this anyway to be safe.
	stakeNode, err := b.fetchStakeNode(node)
	if err != nil {
		return err
	}

	// Atomically insert info into the database.
	err = b.db.Update(func(dbTx database.Tx) error {
		// Update best block state.
		err := dbPutBestState(dbTx, state, node.workSum)
		if err != nil {
			return err
		}

		// Add the block hash and height to the block index which tracks
		// the main chain.
		err = dbPutBlockIndex(dbTx, block.Sha(), node.height)
		if err != nil {
			return err
		}

		// Update the utxo set using the state of the utxo view.  This
		// entails removing all of the utxos spent and adding the new
		// ones created by the block.
		err = dbPutUtxoView(dbTx, view)
		if err != nil {
			return err
		}

		// Update the transaction spend journal by adding a record for
		// the block that contains all txos spent by it.
		err = dbPutSpendJournalEntry(dbTx, block.Sha(), stxos)
		if err != nil {
			return err
		}

		// Insert the block into the database if it's not already there.
		err = dbMaybeStoreBlock(dbTx, block)
		if err != nil {
			return err
		}

		// Insert the block into the stake database.
		err = stake.WriteConnectedBestNode(dbTx, stakeNode, node.hash)
		if err != nil {
			return err
		}

		// Allow the index manager to call each of the currently active
		// optional indexes with the block being connected so they can
		// update themselves accordingly.
		if b.indexManager != nil {
			err := b.indexManager.ConnectBlock(dbTx, block, parent, view)
			if err != nil {
				return err
			}
		}

		return nil
	})
	if err != nil {
		return err
	}

	// Prune fully spent entries and mark all entries in the view unmodified
	// now that the modifications have been committed to the database.
	view.commit()

	// Add the new node to the memory main chain indices for faster
	// lookups.
	node.inMainChain = true
	b.index[node.hash] = node
	b.depNodes[prevHash] = append(b.depNodes[prevHash], node)

	// This node is now the end of the best chain.
	b.bestNode = node

	// Update the state for the best block.  Notice how this replaces the
	// entire struct instead of updating the existing one.  This effectively
	// allows the old version to act as a snapshot which callers can use
	// freely without needing to hold a lock for the duration.  See the
	// comments on the state variable for more details.
	b.stateLock.Lock()
	b.stateSnapshot = state
	b.stateLock.Unlock()

	// Send stake notifications about the new block.
	if node.height >= b.chainParams.StakeEnabledHeight {
		nextStakeDiff, err := b.calcNextRequiredStakeDifficulty(node)
		if err != nil {
			return err
		}

		// Notify of spent and missed tickets
		b.sendNotification(NTSpentAndMissedTickets,
			&TicketNotificationsData{
				Hash:            node.hash,
				Height:          node.height,
				StakeDifficulty: nextStakeDiff,
				TicketsSpent:    node.stakeNode.SpentByBlock(),
				TicketsMissed:   node.stakeNode.MissedByBlock(),
				TicketsNew:      []chainhash.Hash{},
			})
		// Notify of new tickets
		b.sendNotification(NTNewTickets,
			&TicketNotificationsData{
				Hash:            node.hash,
				Height:          node.height,
				StakeDifficulty: nextStakeDiff,
				TicketsSpent:    []chainhash.Hash{},
				TicketsMissed:   []chainhash.Hash{},
				TicketsNew:      node.stakeNode.NewTickets(),
			})
	}

	// Assemble the current block and the parent into a slice.
	blockAndParent := []*dcrutil.Block{block, parent}

	// Notify the caller that the block was connected to the main chain.
	// The caller would typically want to react with actions such as
	// updating wallets.
	b.chainLock.Unlock()
	b.sendNotification(NTBlockConnected, blockAndParent)
	b.chainLock.Lock()

	// Optimization: Before checkpoints, immediately dump the parent's stake
	// node because we no longer need it.
	if node.height < b.chainParams.LatestCheckpointHeight() {
		b.bestNode.parent.stakeNode = nil
		b.bestNode.parent.stakeUndoData = nil
		b.bestNode.parent.newTickets = nil
		b.bestNode.parent.ticketsSpent = nil
		b.bestNode.parent.ticketsRevoked = nil
	}

	b.pushMainChainBlockCache(block)

	return nil
}

// dropMainChainBlockCache drops a block from the main chain block cache.
func (b *BlockChain) dropMainChainBlockCache(block *dcrutil.Block) {
	curHash := block.Sha()
	b.mainchainBlockCacheLock.Lock()
	delete(b.mainchainBlockCache, *curHash)
	b.mainchainBlockCacheLock.Unlock()
}

// disconnectBlock handles disconnecting the passed node/block from the end of
// the main (best) chain.
//
// This function MUST be called with the chain state lock held (for writes).
func (b *BlockChain) disconnectBlock(node *blockNode, block *dcrutil.Block,
	view *UtxoViewpoint) error {
	// Make sure the node being disconnected is the end of the best chain.
	if node.hash != b.bestNode.hash {
		return AssertError("disconnectBlock must be called with the " +
			"block at the end of the main chain")
	}

	// Get the previous block node.  This function is used over simply
	// accessing node.parent directly as it will dynamically create previous
	// block nodes as needed.  This helps allow only the pieces of the chain
	// that are needed to remain in memory.
	prevNode, err := b.getPrevNodeFromNode(node)
	if err != nil {
		return err
	}

	// Load the previous block since some details for it are needed below.
	parent, err := b.fetchBlockFromHash(&prevNode.hash)
	if err != nil {
		return err
	}

	// Generate a new best state snapshot that will be used to update the
	// database and later memory if all database updates are successful.
	b.stateLock.RLock()
	curTotalTxns := b.stateSnapshot.TotalTxns
	curTotalSubsidy := b.stateSnapshot.TotalSubsidy
	b.stateLock.RUnlock()
	parentBlockSize := uint64(parent.MsgBlock().Header.Size)

	// Calculate the number of transactions that would be added by adding
	// this block.
	numTxns := countNumberOfTransactions(block, parent)
	newTotalTxns := curTotalTxns - numTxns

	// Calculate the exact subsidy produced by adding the block.
	subsidy := CalculateAddedSubsidy(block, parent)
	newTotalSubsidy := curTotalSubsidy - subsidy

	state := newBestState(prevNode, parentBlockSize, numTxns, newTotalTxns,
		newTotalSubsidy)

	// Prepare the information required to update the stake database
	// contents.
	childStakeNode, err := b.fetchStakeNode(node)
	if err != nil {
		return err
	}
	parentStakeNode, err := b.fetchStakeNode(node.parent)
	if err != nil {
		return err
	}

	err = b.db.Update(func(dbTx database.Tx) error {
		// Update best block state.
		err := dbPutBestState(dbTx, state, node.workSum)
		if err != nil {
			return err
		}

		// Remove the block hash and height from the block index which
		// tracks the main chain.
		err = dbRemoveBlockIndex(dbTx, block.Sha(), node.height)
		if err != nil {
			return err
		}

		// Update the utxo set using the state of the utxo view.  This
		// entails restoring all of the utxos spent and removing the new
		// ones created by the block.
		err = dbPutUtxoView(dbTx, view)
		if err != nil {
			return err
		}

		// Update the transaction spend journal by removing the record
		// that contains all txos spent by the block .
		err = dbRemoveSpendJournalEntry(dbTx, block.Sha())
		if err != nil {
			return err
		}

		err = stake.WriteDisconnectedBestNode(dbTx, parentStakeNode,
			node.parent.hash, childStakeNode.UndoData())
		if err != nil {
			return err
		}

		// Allow the index manager to call each of the currently active
		// optional indexes with the block being disconnected so they
		// can update themselves accordingly.
		if b.indexManager != nil {
			err := b.indexManager.DisconnectBlock(dbTx, block, parent, view)
			if err != nil {
				return err
			}
		}

		return nil
	})
	if err != nil {
		return err
	}

	// Prune fully spent entries and mark all entries in the view unmodified
	// now that the modifications have been committed to the database.
	view.commit()

	// Put block in the side chain cache.
	node.inMainChain = false
	b.blockCacheLock.Lock()
	b.blockCache[node.hash] = block
	b.blockCacheLock.Unlock()

	// This node's parent is now the end of the best chain.
	b.bestNode = node.parent

	// Update the state for the best block.  Notice how this replaces the
	// entire struct instead of updating the existing one.  This effectively
	// allows the old version to act as a snapshot which callers can use
	// freely without needing to hold a lock for the duration.  See the
	// comments on the state variable for more details.
	b.stateLock.Lock()
	b.stateSnapshot = state
	b.stateLock.Unlock()

	// Assemble the current block and the parent into a slice.
	blockAndParent := []*dcrutil.Block{block, parent}

	// Notify the caller that the block was disconnected from the main
	// chain.  The caller would typically want to react with actions such as
	// updating wallets.
	b.chainLock.Unlock()
	b.sendNotification(NTBlockDisconnected, blockAndParent)
	b.chainLock.Lock()

	b.dropMainChainBlockCache(block)

	return nil
}

// countSpentOutputs returns the number of utxos the passed block spends.
func countSpentOutputs(block *dcrutil.Block, parent *dcrutil.Block) int {
	// We need to skip the regular tx tree if it's not valid.
	// We also exclude the coinbase transaction since it can't
	// spend anything.
	regularTxTreeValid := dcrutil.IsFlagSet16(block.MsgBlock().Header.VoteBits,
		dcrutil.BlockValid)
	var numSpent int
	if regularTxTreeValid {
		for _, tx := range parent.Transactions()[1:] {
			numSpent += len(tx.MsgTx().TxIn)
		}
	}
	for _, stx := range block.MsgBlock().STransactions {
		txType := stake.DetermineTxType(stx)
		if txType == stake.TxTypeSSGen || txType == stake.TxTypeSSRtx {
			numSpent++
			continue
		}
		numSpent += len(stx.TxIn)
	}

	return numSpent
}

// countNumberOfTransactions returns the number of transactions inserted by
// adding the block.
func countNumberOfTransactions(block, parent *dcrutil.Block) uint64 {
	var numTxns uint64

	regularTxTreeValid := dcrutil.IsFlagSet16(block.MsgBlock().Header.VoteBits,
		dcrutil.BlockValid)
	if regularTxTreeValid {
		numTxns += uint64(len(parent.Transactions()))
	}
	numTxns += uint64(len(block.STransactions()))

	return numTxns
}

// reorganizeChain reorganizes the block chain by disconnecting the nodes in the
// detachNodes list and connecting the nodes in the attach list.  It expects
// that the lists are already in the correct order and are in sync with the
// end of the current best chain.  Specifically, nodes that are being
// disconnected must be in reverse order (think of popping them off the end of
// the chain) and nodes the are being attached must be in forwards order
// (think pushing them onto the end of the chain).
//
// The flags modify the behavior of this function as follows:
//  - BFDryRun: Only the checks which ensure the reorganize can be completed
//    successfully are performed.  The chain is not reorganized.
//
// This function MUST be called with the chain state lock held (for writes).
func (b *BlockChain) reorganizeChain(detachNodes, attachNodes *list.List,
	flags BehaviorFlags) error {
	formerBestHash := b.bestNode.hash
	formerBestHeight := b.bestNode.height

	// Ensure all of the needed side chain blocks are in the cache.
	for e := attachNodes.Front(); e != nil; e = e.Next() {
		n := e.Value.(*blockNode)

		b.blockCacheLock.RLock()
		_, exists := b.blockCache[n.hash]
		b.blockCacheLock.RUnlock()
		if !exists {
			return AssertError(fmt.Sprintf("block %v is missing "+
				"from the side chain block cache", n.hash))
		}
	}

	// All of the blocks to detach and related spend journal entries needed
	// to unspend transaction outputs in the blocks being disconnected must
	// be loaded from the database during the reorg check phase below and
	// then they are needed again when doing the actual database updates.
	// Rather than doing two loads, cache the loaded data into these slices.
	detachBlocks := make([]*dcrutil.Block, 0, detachNodes.Len())
	detachSpentTxOuts := make([][]spentTxOut, 0, detachNodes.Len())

	// Disconnect all of the blocks back to the point of the fork.  This
	// entails loading the blocks and their associated spent txos from the
	// database and using that information to unspend all of the spent txos
	// and remove the utxos created by the blocks.
	view := NewUtxoViewpoint()
	view.SetBestHash(&formerBestHash)
	view.SetStakeViewpoint(ViewpointPrevValidInitial)
	i := 0
	for e := detachNodes.Front(); e != nil; e = e.Next() {
		n := e.Value.(*blockNode)
		var block *dcrutil.Block
		var parent *dcrutil.Block
		var err error
		block, err = b.fetchBlockFromHash(&n.hash)
		if err != nil {
			return err
		}
		parent, err = b.fetchBlockFromHash(&n.header.PrevBlock)
		if err != nil {
			return err
		}

		// Load all of the spent txos for the block from the spend
		// journal.
		var stxos []spentTxOut
		err = b.db.View(func(dbTx database.Tx) error {
			stxos, err = dbFetchSpendJournalEntry(dbTx, block, parent)
			return err
		})
		if err != nil {
			return err
		}

		// Quick sanity test.
		if len(stxos) != countSpentOutputs(block, parent) {
			return AssertError(fmt.Sprintf("retrieved %v stxos when trying to "+
				"disconnect block %v (height %v), yet counted %v "+
				"many spent utxos", len(stxos), block.Sha(), block.Height(),
				countSpentOutputs(block, parent)))
		}

		// Store the loaded block and spend journal entry for later.
		detachBlocks = append(detachBlocks, block)
		detachSpentTxOuts = append(detachSpentTxOuts, stxos)

		err = b.disconnectTransactions(view, block, parent, stxos)
		if err != nil {
			return err
		}

		i++
	}

	// Perform several checks to verify each block that needs to be attached
	// to the main chain can be connected without violating any rules and
	// without actually connecting the block.
	//
	// NOTE: These checks could be done directly when connecting a block,
	// however the downside to that approach is that if any of these checks
	// fail after disconnecting some blocks or attaching others, all of the
	// operations have to be rolled back to get the chain back into the
	// state it was before the rule violation (or other failure).  There are
	// at least a couple of ways accomplish that rollback, but both involve
	// tweaking the chain and/or database.  This approach catches these
	// issues before ever modifying the chain.
	var topBlock *blockNode
	for e := attachNodes.Front(); e != nil; e = e.Next() {
		n := e.Value.(*blockNode)
		b.blockCacheLock.RLock()
		block := b.blockCache[n.hash]
		b.blockCacheLock.RUnlock()

		// Notice the spent txout details are not requested here and
		// thus will not be generated.  This is done because the state
		// is not being immediately written to the database, so it is
		// not needed.
		err := b.checkConnectBlock(n, block, view, nil)
		if err != nil {
			return err
		}
		topBlock = n
	}
	newHash := topBlock.hash
	newHeight := topBlock.height
	log.Debugf("New best chain validation completed successfully, " +
		"commencing with the reorganization.")

	// Skip disconnecting and connecting the blocks when running with the
	// dry run flag set.
	if flags&BFDryRun == BFDryRun {
		return nil
	}

	// Send a notification that a blockchain reorganization is in progress.
	reorgData := &ReorganizationNtfnsData{
		formerBestHash,
		formerBestHeight,
		newHash,
		newHeight,
	}
	b.chainLock.Unlock()
	b.sendNotification(NTReorganization, reorgData)
	b.chainLock.Lock()

	// Reset the view for the actual connection code below.  This is
	// required because the view was previously modified when checking if
	// the reorg would be successful and the connection code requires the
	// view to be valid from the viewpoint of each block being connected or
	// disconnected.
	view = NewUtxoViewpoint()
	view.SetBestHash(&formerBestHash)
	view.SetStakeViewpoint(ViewpointPrevValidInitial)

	// Disconnect blocks from the main chain.
	for i, e := 0, detachNodes.Front(); e != nil; i, e = i+1, e.Next() {
		n := e.Value.(*blockNode)
		block := detachBlocks[i]
		parent, err := b.fetchBlockFromHash(&n.header.PrevBlock)
		if err != nil {
			return err
		}

		// Load all of the utxos referenced by the block that aren't
		// already in the view.
		err = view.fetchInputUtxos(b.db, block, parent)
		if err != nil {
			return err
		}

		// Update the view to unspend all of the spent txos and remove
		// the utxos created by the block.
		err = b.disconnectTransactions(view, block, parent,
			detachSpentTxOuts[i])
		if err != nil {
			return err
		}

		// Update the database and chain state.
		err = b.disconnectBlock(n, block, view)
		if err != nil {
			return err
		}
	}

	// Connect the new best chain blocks.
	for e := attachNodes.Front(); e != nil; e = e.Next() {
		n := e.Value.(*blockNode)
		b.blockCacheLock.RLock()
		block := b.blockCache[n.hash]
		b.blockCacheLock.RUnlock()

		parent, err := b.fetchBlockFromHash(&n.header.PrevBlock)
		if err != nil {
			return err
		}

		// Update the view to mark all utxos referenced by the block
		// as spent and add all transactions being created by this block
		// to it.  Also, provide an stxo slice so the spent txout
		// details are generated.
		stxos := make([]spentTxOut, 0, countSpentOutputs(block, parent))
		err = b.connectTransactions(view, block, parent, &stxos)
		if err != nil {
			return err
		}

		// Update the database and chain state.
		err = b.connectBlock(n, block, view, stxos)
		if err != nil {
			return err
		}
		delete(b.blockCache, n.hash)
	}

	// Log the point where the chain forked.
	firstAttachNode := attachNodes.Front().Value.(*blockNode)
	forkNode, err := b.getPrevNodeFromNode(firstAttachNode)
	if err == nil {
		log.Infof("REORGANIZE: Chain forks at %v, height %v",
			forkNode.hash,
			forkNode.height)
	}

	// Log the old and new best chain heads.
	lastAttachNode := attachNodes.Back().Value.(*blockNode)
	log.Infof("REORGANIZE: Old best chain head was %v, height %v",
		formerBestHash,
		formerBestHeight)
	log.Infof("REORGANIZE: New best chain head is %v, height %v",
		lastAttachNode.hash,
		lastAttachNode.height)

	return nil
}

// forceReorganizationToBlock forces a reorganization of the block chain to the
// block hash requested, so long as it matches up with the current organization
// of the best chain.
func (b *BlockChain) forceHeadReorganization(formerBest chainhash.Hash,
	newBest chainhash.Hash, timeSource MedianTimeSource) error {
	if formerBest.IsEqual(&newBest) {
		return fmt.Errorf("can't reorganize to the same block")
	}
	formerBestNode := b.bestNode

	// We can't reorganize the chain unless our head block matches up with
	// b.bestChain.
	if !formerBestNode.hash.IsEqual(&formerBest) {
		return ruleError(ErrForceReorgWrongChain, "tried to force reorg "+
			"on wrong chain")
	}

	var newBestNode *blockNode
	for _, n := range formerBestNode.parent.children {
		if n.hash.IsEqual(&newBest) {
			newBestNode = n
		}
	}

	// Child to reorganize to is missing.
	if newBestNode == nil {
		return ruleError(ErrForceReorgMissingChild, "missing child of "+
			"common parent for forced reorg")
	}

	newBestBlock, err := b.fetchBlockFromHash(&newBest)
	if err != nil {
		return err
	}

	// Check to make sure our forced-in node validates correctly.
	view := NewUtxoViewpoint()
	view.SetBestHash(&b.bestNode.header.PrevBlock)
	view.SetStakeViewpoint(ViewpointPrevValidInitial)

	formerBestBlock, err := b.fetchBlockFromHash(&formerBest)
	if err != nil {
		return err
	}
	commonParentBlock, err := b.fetchBlockFromHash(&formerBestNode.parent.hash)
	if err != nil {
		return err
	}
	var stxos []spentTxOut
	err = b.db.View(func(dbTx database.Tx) error {
		stxos, err = dbFetchSpendJournalEntry(dbTx, formerBestBlock,
			commonParentBlock)
		return err
	})
	if err != nil {
		return err
	}

	// Quick sanity test.
	if len(stxos) != countSpentOutputs(formerBestBlock, commonParentBlock) {
		return AssertError(fmt.Sprintf("retrieved %v stxos when trying to "+
			"disconnect block %v (height %v), yet counted %v "+
			"many spent utxos when trying to force head reorg", len(stxos),
			formerBestBlock.Sha(), formerBestBlock.Height(),
			countSpentOutputs(formerBestBlock, commonParentBlock)))
	}

	err = b.disconnectTransactions(view, formerBestBlock, commonParentBlock,
		stxos)
	if err != nil {
		return err
	}

	err = checkBlockSanity(newBestBlock,
		timeSource,
		BFNone,
		b.chainParams)

	err = b.checkConnectBlock(newBestNode, newBestBlock, view, nil)
	if err != nil {
		return err
	}

	attach, detach, err := b.getReorganizeNodes(newBestNode)
	if err != nil {
		return err
	}

	return b.reorganizeChain(attach, detach, BFNone)
}

// ForceHeadReorganization is the exported version of forceHeadReorganization.
func (b *BlockChain) ForceHeadReorganization(formerBest chainhash.Hash,
	newBest chainhash.Hash, timeSource MedianTimeSource) error {
	b.chainLock.Lock()
	defer b.chainLock.Unlock()
	return b.forceHeadReorganization(formerBest, newBest, timeSource)
}

// connectBestChain handles connecting the passed block to the chain while
// respecting proper chain selection according to the chain with the most
// proof of work.  In the typical case, the new block simply extends the main
// chain.  However, it may also be extending (or creating) a side chain (fork)
// which may or may not end up becoming the main chain depending on which fork
// cumulatively has the most proof of work.
// Returns a boolean that indicates where the block passed was on the main
// chain or a sidechain (true = main chain).
//
// The flags modify the behavior of this function as follows:
//  - BFFastAdd: Avoids several expensive transaction validation operations.
//    This is useful when using checkpoints.
//  - BFDryRun: Prevents the block from being connected and avoids modifying the
//    state of the memory chain index.  Also, any log messages related to
//    modifying the state are avoided.
//
// This function MUST be called with the chain state lock held (for writes).
func (b *BlockChain) connectBestChain(node *blockNode, block *dcrutil.Block,
	flags BehaviorFlags) (bool, error) {
	fastAdd := flags&BFFastAdd == BFFastAdd
	dryRun := flags&BFDryRun == BFDryRun

	// We are extending the main (best) chain with a new block.  This is the
	// most common case.
	if node.header.PrevBlock == b.bestNode.hash {
		// Fetch the best block, now the parent, to be able to
		// connect the txTreeRegular if needed.
		// TODO optimize by not fetching if not needed?
		parent, err := b.fetchBlockFromHash(&node.header.PrevBlock)
		if err != nil {
			return false, err
		}
		// Perform several checks to verify the block can be connected
		// to the main chain without violating any rules and without
		// actually connecting the block.
		view := NewUtxoViewpoint()
		view.SetBestHash(&node.header.PrevBlock)
		view.SetStakeViewpoint(ViewpointPrevValidInitial)
		var stxos []spentTxOut
		if !fastAdd {
			err := b.checkConnectBlock(node, block, view, &stxos)
			if err != nil {
				return false, err
			}
		}

		// Don't connect the block if performing a dry run.
		if dryRun {
			return true, nil
		}

		// In the fast add case the code to check the block connection
		// was skipped, so the utxo view needs to load the referenced
		// utxos, spend them, and add the new utxos being created by
		// this block.
		if fastAdd {
			err := view.fetchInputUtxos(b.db, block, parent)
			if err != nil {
				return false, err
			}
			err = b.connectTransactions(view, block, parent, &stxos)
			if err != nil {
				return false, err
			}
		}

		// Connect the block to the main chain.
		err = b.connectBlock(node, block, view, stxos)
		if err != nil {
			return false, err
		}

		// Connect the parent node to this node.
		if node.parent != nil {
			node.parent.children = append(node.parent.children, node)
		}

		validateStr := "validating"
		txTreeRegularValid := dcrutil.IsFlagSet16(node.header.VoteBits,
			dcrutil.BlockValid)
		if !txTreeRegularValid {
			validateStr = "invalidating"
		}

		log.Debugf("Block %v (height %v) connected to the main chain, "+
			"%v the previous block",
			node.hash,
			node.height,
			validateStr)

		return true, nil
	}
	if fastAdd {
		log.Warnf("fastAdd set in the side chain case? %v\n",
			block.Sha())
	}

	// We're extending (or creating) a side chain which may or may not
	// become the main chain, but in either case we need the block stored
	// for future processing, so add the block to the side chain holding
	// cache.
	if !dryRun {
		log.Debugf("Adding block %v to side chain cache", node.hash)
	}
	b.blockCacheLock.Lock()
	b.blockCache[node.hash] = block
	b.blockCacheLock.Unlock()
	b.index[node.hash] = node

	// Connect the parent node to this node.
	node.inMainChain = false
	node.parent.children = append(node.parent.children, node)

	// Remove the block from the side chain cache and disconnect it from the
	// parent node when the function returns when running in dry run mode.
	if dryRun {
		defer func() {
			children := node.parent.children
			children = removeChildNode(children, node)
			node.parent.children = children

			delete(b.index, node.hash)
			b.blockCacheLock.Lock()
			delete(b.blockCache, node.hash)
			b.blockCacheLock.Unlock()
		}()
	}

	// We're extending (or creating) a side chain, but the cumulative
	// work for this new side chain is not enough to make it the new chain.
	if node.workSum.Cmp(b.bestNode.workSum) <= 0 {
		// Skip Logging info when the dry run flag is set.
		if dryRun {
			return false, nil
		}

		// Find the fork point.
		fork := node
		for fork.parent != nil {
			if fork.inMainChain {
				break
			}
			var err error
			fork, err = b.getPrevNodeFromNode(fork)
			if err != nil {
				return false, err
			}
		}

		// Log information about how the block is forking the chain.
		if fork.hash == node.parent.hash {
			log.Infof("FORK: Block %v (height %v) forks the chain at height "+
				"%d/block %v, but does not cause a reorganize",
				node.hash,
				node.height,
				fork.height,
				fork.hash)
		} else {
			log.Infof("EXTEND FORK: Block %v (height %v) extends a side chain "+
				"which forks the chain at height "+
				"%d/block %v",
				node.hash,
				node.height,
				fork.height,
				fork.hash)
		}

		return false, nil
	}

	// We're extending (or creating) a side chain and the cumulative work
	// for this new side chain is more than the old best chain, so this side
	// chain needs to become the main chain.  In order to accomplish that,
	// find the common ancestor of both sides of the fork, disconnect the
	// blocks that form the (now) old fork from the main chain, and attach
	// the blocks that form the new chain to the main chain starting at the
	// common ancenstor (the point where the chain forked).
	detachNodes, attachNodes, err := b.getReorganizeNodes(node)
	if err != nil {
		return false, err
	}

	// Reorganize the chain.
	if !dryRun {
		log.Infof("REORGANIZE: Block %v is causing a reorganize.",
			node.hash)
	}
	err = b.reorganizeChain(detachNodes, attachNodes, flags)
	if err != nil {
		return false, err
	}

	return true, nil
}

// IsCurrent returns whether or not the chain believes it is current.  Several
// factors are used to guess, but the key factors that allow the chain to
// believe it is current are:
//  - Latest block height is after the latest checkpoint (if enabled)
//  - Latest block has a timestamp newer than 24 hours ago
//
// This function is safe for concurrent access.
func (b *BlockChain) IsCurrent() bool {
	b.chainLock.RLock()
	defer b.chainLock.RUnlock()

	// Not current if the latest main (best) chain height is before the
	// latest known good checkpoint (when checkpoints are enabled).
	checkpoint := b.latestCheckpoint()
	if checkpoint != nil && b.bestNode.height < checkpoint.Height {
		return false
	}

	// Not current if the latest best block has a timestamp before 24 hours
	// ago.
<<<<<<< HEAD
	minus24Hours := timeSource.AdjustedTime().Add(-24 * time.Hour)
	if b.bestNode.header.Timestamp.Before(minus24Hours) {
=======
	minus24Hours := b.timeSource.AdjustedTime().Add(-24 * time.Hour)
	if b.bestNode.timestamp.Before(minus24Hours) {
>>>>>>> 00ebb9d1
		return false
	}

	// The chain appears to be current if the above checks did not report
	// otherwise.
	return true
}

// BestSnapshot returns information about the current best chain block and
// related state as of the current point in time.  The returned instance must be
// treated as immutable since it is shared by all callers.
//
// This function is safe for concurrent access.
func (b *BlockChain) BestSnapshot() *BestState {
	b.stateLock.RLock()
	snapshot := b.stateSnapshot
	b.stateLock.RUnlock()
	return snapshot
}

// IndexManager provides a generic interface that the is called when blocks are
// connected and disconnected to and from the tip of the main chain for the
// purpose of supporting optional indexes.
type IndexManager interface {
	// Init is invoked during chain initialize in order to allow the index
	// manager to initialize itself and any indexes it is managing.
	Init(*BlockChain) error

	// ConnectBlock is invoked when a new block has been connected to the
	// main chain.
	ConnectBlock(database.Tx, *dcrutil.Block, *dcrutil.Block, *UtxoViewpoint) error

	// DisconnectBlock is invoked when a block has been disconnected from
	// the main chain.
	DisconnectBlock(database.Tx, *dcrutil.Block, *dcrutil.Block, *UtxoViewpoint) error
}

// Config is a descriptor which specifies the blockchain instance configuration.
type Config struct {
	// DB defines the database which houses the blocks and will be used to
	// store all metadata created by this package such as the utxo set.
	//
	// This field is required.
	DB database.DB

	// ChainParams identifies which chain parameters the chain is associated
	// with.
	//
	// This field is required.
	ChainParams *chaincfg.Params

	// TimeSource defines the median time source to use for things such as
	// block processing and determining whether or not the chain is current.
	//
	// The caller is expected to keep a reference to the time source as well
	// and add time samples from other peers on the network so the local
	// time is adjusted to be in agreement with other peers.
	TimeSource MedianTimeSource

	// Notifications defines a callback to which notifications will be sent
	// when various events take place.  See the documentation for
	// Notification and NotificationType for details on the types and
	// contents of notifications.
	//
	// This field can be nil if the caller is not interested in receiving
	// notifications.
	Notifications NotificationCallback

	// SigCache defines a signature cache to use when when validating
	// signatures.  This is typically most useful when individual
	// transactions are already being validated prior to their inclusion in
	// a block such as what is usually done via a transaction memory pool.
	//
	// This field can be nil if the caller is not interested in using a
	// signature cache.
	SigCache *txscript.SigCache

	// IndexManager defines an index manager to use when initializing the
	// chain and connecting and disconnecting blocks.
	//
	// This field can be nil if the caller does not wish to make use of an
	// index manager.
	IndexManager IndexManager
}

// New returns a BlockChain instance using the provided configuration details.
func New(config *Config) (*BlockChain, error) {
	// Enforce required config fields.
	if config.DB == nil {
		return nil, AssertError("blockchain.New database is nil")
	}
	if config.ChainParams == nil {
		return nil, AssertError("blockchain.New chain parameters nil")
	}

	// Generate a checkpoint by height map from the provided checkpoints.
	params := config.ChainParams
	var checkpointsByHeight map[int64]*chaincfg.Checkpoint
	if len(params.Checkpoints) > 0 {
		checkpointsByHeight = make(map[int64]*chaincfg.Checkpoint)
		for i := range params.Checkpoints {
			checkpoint := &params.Checkpoints[i]
			checkpointsByHeight[checkpoint.Height] = checkpoint
		}
	}

	b := BlockChain{
<<<<<<< HEAD
		checkpointsByHeight:     checkpointsByHeight,
		db:                      config.DB,
		chainParams:             params,
		notifications:           config.Notifications,
		sigCache:                config.SigCache,
		indexManager:            config.IndexManager,
		bestNode:                nil,
		index:                   make(map[chainhash.Hash]*blockNode),
		depNodes:                make(map[chainhash.Hash][]*blockNode),
		orphans:                 make(map[chainhash.Hash]*orphanBlock),
		prevOrphans:             make(map[chainhash.Hash][]*orphanBlock),
		blockCache:              make(map[chainhash.Hash]*dcrutil.Block),
		mainchainBlockCache:     make(map[chainhash.Hash]*dcrutil.Block),
		mainchainBlockCacheSize: mainchainBlockCacheSize,
=======
		checkpointsByHeight: checkpointsByHeight,
		db:                  config.DB,
		chainParams:         params,
		timeSource:          config.TimeSource,
		notifications:       config.Notifications,
		sigCache:            config.SigCache,
		indexManager:        config.IndexManager,
		bestNode:            nil,
		index:               make(map[wire.ShaHash]*blockNode),
		depNodes:            make(map[wire.ShaHash][]*blockNode),
		orphans:             make(map[wire.ShaHash]*orphanBlock),
		prevOrphans:         make(map[wire.ShaHash][]*orphanBlock),
		blockCache:          make(map[wire.ShaHash]*btcutil.Block),
>>>>>>> 00ebb9d1
	}

	// Initialize the chain state from the passed database.  When the db
	// does not yet contain any chain state, both it and the chain state
	// will be initialized to contain only the genesis block.
	if err := b.initChainState(); err != nil {
		return nil, err
	}

	// Initialize and catch up all of the currently active optional indexes
	// as needed.
	if config.IndexManager != nil {
		if err := config.IndexManager.Init(&b); err != nil {
			return nil, err
		}
	}

	// Apply any upgrades as needed.
	if err := b.upgrade(); err != nil {
		return nil, err
	}

	b.subsidyCache = NewSubsidyCache(b.bestNode.height, b.chainParams)
	b.pruner = newChainPruner(&b)

	log.Infof("Blockchain database version %v loaded",
		b.dbInfo.version)

	log.Infof("Chain state: height %d, hash %v, total transactions %d, work %v",
		b.bestNode.height, b.bestNode.hash, b.stateSnapshot.TotalTxns,
		b.bestNode.workSum)

	return &b, nil
}<|MERGE_RESOLUTION|>--- conflicted
+++ resolved
@@ -1704,8 +1704,7 @@
 // forceReorganizationToBlock forces a reorganization of the block chain to the
 // block hash requested, so long as it matches up with the current organization
 // of the best chain.
-func (b *BlockChain) forceHeadReorganization(formerBest chainhash.Hash,
-	newBest chainhash.Hash, timeSource MedianTimeSource) error {
+func (b *BlockChain) forceHeadReorganization(formerBest chainhash.Hash, newBest chainhash.Hash) error {
 	if formerBest.IsEqual(&newBest) {
 		return fmt.Errorf("can't reorganize to the same block")
 	}
@@ -1774,10 +1773,10 @@
 		return err
 	}
 
-	err = checkBlockSanity(newBestBlock,
-		timeSource,
-		BFNone,
-		b.chainParams)
+	err = checkBlockSanity(newBestBlock, b.timeSource, BFNone, b.chainParams)
+	if err != nil {
+		return err
+	}
 
 	err = b.checkConnectBlock(newBestNode, newBestBlock, view, nil)
 	if err != nil {
@@ -1793,11 +1792,10 @@
 }
 
 // ForceHeadReorganization is the exported version of forceHeadReorganization.
-func (b *BlockChain) ForceHeadReorganization(formerBest chainhash.Hash,
-	newBest chainhash.Hash, timeSource MedianTimeSource) error {
+func (b *BlockChain) ForceHeadReorganization(formerBest chainhash.Hash, newBest chainhash.Hash) error {
 	b.chainLock.Lock()
 	defer b.chainLock.Unlock()
-	return b.forceHeadReorganization(formerBest, newBest, timeSource)
+	return b.forceHeadReorganization(formerBest, newBest)
 }
 
 // connectBestChain handles connecting the passed block to the chain while
@@ -2015,13 +2013,8 @@
 
 	// Not current if the latest best block has a timestamp before 24 hours
 	// ago.
-<<<<<<< HEAD
-	minus24Hours := timeSource.AdjustedTime().Add(-24 * time.Hour)
+	minus24Hours := b.timeSource.AdjustedTime().Add(-24 * time.Hour)
 	if b.bestNode.header.Timestamp.Before(minus24Hours) {
-=======
-	minus24Hours := b.timeSource.AdjustedTime().Add(-24 * time.Hour)
-	if b.bestNode.timestamp.Before(minus24Hours) {
->>>>>>> 00ebb9d1
 		return false
 	}
 
@@ -2129,10 +2122,10 @@
 	}
 
 	b := BlockChain{
-<<<<<<< HEAD
 		checkpointsByHeight:     checkpointsByHeight,
 		db:                      config.DB,
 		chainParams:             params,
+		timeSource:              config.TimeSource,
 		notifications:           config.Notifications,
 		sigCache:                config.SigCache,
 		indexManager:            config.IndexManager,
@@ -2144,21 +2137,6 @@
 		blockCache:              make(map[chainhash.Hash]*dcrutil.Block),
 		mainchainBlockCache:     make(map[chainhash.Hash]*dcrutil.Block),
 		mainchainBlockCacheSize: mainchainBlockCacheSize,
-=======
-		checkpointsByHeight: checkpointsByHeight,
-		db:                  config.DB,
-		chainParams:         params,
-		timeSource:          config.TimeSource,
-		notifications:       config.Notifications,
-		sigCache:            config.SigCache,
-		indexManager:        config.IndexManager,
-		bestNode:            nil,
-		index:               make(map[wire.ShaHash]*blockNode),
-		depNodes:            make(map[wire.ShaHash][]*blockNode),
-		orphans:             make(map[wire.ShaHash]*orphanBlock),
-		prevOrphans:         make(map[wire.ShaHash][]*orphanBlock),
-		blockCache:          make(map[wire.ShaHash]*btcutil.Block),
->>>>>>> 00ebb9d1
 	}
 
 	// Initialize the chain state from the passed database.  When the db
