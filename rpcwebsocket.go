--- conflicted
+++ resolved
@@ -20,17 +20,6 @@
 	"sync"
 	"time"
 
-<<<<<<< HEAD
-=======
-	"github.com/btcsuite/btcd/blockchain"
-	"github.com/btcsuite/btcd/btcjson"
-	"github.com/btcsuite/btcd/chaincfg/chainhash"
-	"github.com/btcsuite/btcd/database"
-	"github.com/btcsuite/btcd/txscript"
-	"github.com/btcsuite/btcd/wire"
-	"github.com/btcsuite/btcutil"
-	"github.com/btcsuite/fastsha256"
->>>>>>> bd4e64d1
 	"github.com/btcsuite/golangcrypto/ripemd160"
 	"github.com/btcsuite/websocket"
 
@@ -740,7 +729,7 @@
 				if f.existsAddress(a) {
 					subscribed[q] = struct{}{}
 					op := wire.OutPoint{
-						Hash:  *tx.Sha(),
+						Hash:  *tx.Hash(),
 						Index: uint32(i),
 						Tree:  tx.Tree(),
 					}
@@ -760,16 +749,9 @@
 func (m *wsNotificationManager) notifyBlockConnected(clients map[chan struct{}]*wsClient,
 	block *dcrutil.Block) {
 
-<<<<<<< HEAD
 	// Create the common portion of the notification that is the same for
 	// every client.
 	headerBytes, err := block.MsgBlock().Header.Bytes()
-=======
-	// Notify interested websocket clients about the connected block.
-	ntfn := btcjson.NewBlockConnectedNtfn(block.Hash().String(),
-		int32(block.Height()), block.MsgBlock().Header.Timestamp.Unix())
-	marshalledJSON, err := btcjson.MarshalCmd(nil, ntfn)
->>>>>>> bd4e64d1
 	if err != nil {
 		// This should never error.  The header is written to an
 		// in-memory expandable buffer, and given that the block was
@@ -830,7 +812,6 @@
 	}
 
 	// Notify interested websocket clients about the disconnected block.
-<<<<<<< HEAD
 	headerBytes, err := block.MsgBlock().Header.Bytes()
 	if err != nil {
 		// This should never error.  The header is written to an
@@ -843,11 +824,6 @@
 		Header: hex.EncodeToString(headerBytes),
 	}
 	marshalledJSON, err := dcrjson.MarshalCmd(nil, &ntfn)
-=======
-	ntfn := btcjson.NewBlockDisconnectedNtfn(block.Hash().String(),
-		int32(block.Height()), block.MsgBlock().Header.Timestamp.Unix())
-	marshalledJSON, err := btcjson.MarshalCmd(nil, ntfn)
->>>>>>> bd4e64d1
 	if err != nil {
 		rpcsLog.Error("Failed to marshal block disconnected "+
 			"notification: %v", err)
@@ -889,19 +865,11 @@
 	m.queueNotification <- (*notificationRegisterWinningTickets)(wsc)
 }
 
-<<<<<<< HEAD
 // UnregisterWinningTickets removes winning ticket notifications for
 // the passed websocket client.
 func (m *wsNotificationManager) UnregisterWinningTickets(wsc *wsClient) {
 	m.queueNotification <- (*notificationUnregisterWinningTickets)(wsc)
 }
-=======
-// notifyForNewTx notifies websocket clients that have registered for updates
-// when a new transaction is added to the memory pool.
-func (m *wsNotificationManager) notifyForNewTx(clients map[chan struct{}]*wsClient, tx *btcutil.Tx) {
-	txHashStr := tx.Hash().String()
-	mtx := tx.MsgTx()
->>>>>>> bd4e64d1
 
 // notifyWinningTickets notifies websocket clients that have registered for
 // winning ticket updates.
@@ -914,17 +882,11 @@
 		ticketMap[strconv.Itoa(i)] = ticket.String()
 	}
 
-<<<<<<< HEAD
 	// Notify interested websocket clients about the connected block.
 	ntfn := dcrjson.NewWinningTicketsNtfn(wtnd.BlockHash.String(),
-		int32(wtnd.BlockHeight),
-		ticketMap)
+		int32(wtnd.BlockHeight), ticketMap)
 
 	marshalledJSON, err := dcrjson.MarshalCmd(nil, ntfn)
-=======
-	ntfn := btcjson.NewTxAcceptedNtfn(txHashStr, btcutil.Amount(amount).ToBTC())
-	marshalledJSON, err := btcjson.MarshalCmd(nil, ntfn)
->>>>>>> bd4e64d1
 	if err != nil {
 		rpcsLog.Error("Failed to marshal winning tickets notification: "+
 			"%v", err)
@@ -936,20 +898,11 @@
 	}
 }
 
-<<<<<<< HEAD
 // RegisterSpentAndMissedTickets requests spent/missed tickets update notifications
 // to the passed websocket client.
 func (m *wsNotificationManager) RegisterSpentAndMissedTickets(wsc *wsClient) {
 	m.queueNotification <- (*notificationRegisterSpentAndMissedTickets)(wsc)
 }
-=======
-			net := m.server.server.chainParams
-			rawTx, err := createTxRawResult(net, mtx, txHashStr, nil,
-				"", 0, 0)
-			if err != nil {
-				return
-			}
->>>>>>> bd4e64d1
 
 // UnregisterSpentAndMissedTickets removes spent/missed ticket notifications for
 // the passed websocket client.
@@ -1054,17 +1007,8 @@
 			"%v", err)
 		return
 	}
-<<<<<<< HEAD
-
 	for _, wsc := range clients {
 		wsc.QueueNotification(marshalledJSON)
-=======
-	return &btcjson.BlockDetails{
-		Height: int32(block.Height()),
-		Hash:   block.Hash().String(),
-		Index:  txIndex,
-		Time:   block.MsgBlock().Header.Timestamp.Unix(),
->>>>>>> bd4e64d1
 	}
 }
 
@@ -1083,7 +1027,7 @@
 // notifyForNewTx notifies websocket clients that have registered for updates
 // when a new transaction is added to the memory pool.
 func (m *wsNotificationManager) notifyForNewTx(clients map[chan struct{}]*wsClient, tx *dcrutil.Tx) {
-	txShaStr := tx.Sha().String()
+	txHashStr := tx.Hash().String()
 	mtx := tx.MsgTx()
 
 	var amount int64
@@ -1091,7 +1035,7 @@
 		amount += txOut.Value
 	}
 
-	ntfn := dcrjson.NewTxAcceptedNtfn(txShaStr, dcrutil.Amount(amount).ToCoin())
+	ntfn := dcrjson.NewTxAcceptedNtfn(txHashStr, dcrutil.Amount(amount).ToCoin())
 	marshalledJSON, err := dcrjson.MarshalCmd(nil, ntfn)
 	if err != nil {
 		rpcsLog.Errorf("Failed to marshal tx notification: %s", err.Error())
@@ -1108,13 +1052,12 @@
 			}
 
 			net := m.server.server.chainParams
-			rawTx, err := createTxRawResult(net, mtx, txShaStr,
+			rawTx, err := createTxRawResult(net, mtx, txHashStr,
 				wire.NullBlockIndex, nil, "", 0, 0)
 			if err != nil {
 				return
 			}
 
-<<<<<<< HEAD
 			verboseNtfn = dcrjson.NewTxAcceptedVerboseNtfn(*rawTx)
 			marshalledJSONVerbose, err = dcrjson.MarshalCmd(nil,
 				verboseNtfn)
@@ -1122,16 +1065,6 @@
 				rpcsLog.Errorf("Failed to marshal verbose tx "+
 					"notification: %s", err.Error())
 				return
-=======
-			op := []*wire.OutPoint{wire.NewOutPoint(tx.Hash(), uint32(i))}
-			for wscQuit, wsc := range cmap {
-				m.addSpentRequests(ops, wsc, op)
-
-				if _, ok := wscNotified[wscQuit]; !ok {
-					wscNotified[wscQuit] = struct{}{}
-					wsc.QueueNotification(marshalledJSON)
-				}
->>>>>>> bd4e64d1
 			}
 			wsc.QueueNotification(marshalledJSONVerbose)
 		} else {
@@ -1192,7 +1125,7 @@
 					clientsToNotify[q] = c
 
 					op := wire.OutPoint{
-						Hash:  *tx.Sha(),
+						Hash:  *tx.Hash(),
 						Index: uint32(i),
 						Tree:  tx.Tree(),
 					}
@@ -1362,9 +1295,9 @@
 		// Check credentials.
 		login := authCmd.Username + ":" + authCmd.Passphrase
 		auth := "Basic " + base64.StdEncoding.EncodeToString([]byte(login))
-		authSha := sha256.Sum256([]byte(auth))
-		cmp := subtle.ConstantTimeCompare(authSha[:], c.server.authsha[:])
-		limitcmp := subtle.ConstantTimeCompare(authSha[:], c.server.limitauthsha[:])
+		authHash := sha256.Sum256([]byte(auth))
+		cmp := subtle.ConstantTimeCompare(authHash[:], c.server.authsha[:])
+		limitcmp := subtle.ConstantTimeCompare(authHash[:], c.server.limitauthsha[:])
 		if cmp != 1 && limitcmp != 1 {
 			rpcsLog.Warnf("Auth failure.")
 			c.Disconnect()
@@ -2078,7 +2011,6 @@
 			}
 		}
 
-<<<<<<< HEAD
 	LoopOutputs:
 		for i, output := range tx.TxOut {
 			_, addrs, _, err := txscript.ExtractPkScriptAddrs(
@@ -2089,78 +2021,11 @@
 			}
 			for _, a := range addrs {
 				if !filter.existsAddress(a) {
-=======
-		for txOutIdx, txout := range tx.MsgTx().TxOut {
-			_, addrs, _, _ := txscript.ExtractPkScriptAddrs(
-				txout.PkScript, wsc.server.server.chainParams)
-
-			for _, addr := range addrs {
-				switch a := addr.(type) {
-				case *btcutil.AddressPubKeyHash:
-					if _, ok := lookups.pubKeyHashes[*a.Hash160()]; !ok {
-						continue
-					}
-
-				case *btcutil.AddressScriptHash:
-					if _, ok := lookups.scriptHashes[*a.Hash160()]; !ok {
-						continue
-					}
-
-				case *btcutil.AddressPubKey:
-					found := false
-					switch sa := a.ScriptAddress(); len(sa) {
-					case 33: // Compressed
-						var key [33]byte
-						copy(key[:], sa)
-						if _, ok := lookups.compressedPubKeys[key]; ok {
-							found = true
-						}
-
-					case 65: // Uncompressed
-						var key [65]byte
-						copy(key[:], sa)
-						if _, ok := lookups.uncompressedPubKeys[key]; ok {
-							found = true
-						}
-
-					default:
-						rpcsLog.Warnf("Skipping rescanned pubkey of unknown "+
-							"serialized length %d", len(sa))
-						continue
-					}
-
-					// If the transaction output pays to the pubkey of
-					// a rescanned P2PKH address, include it as well.
-					if !found {
-						pkh := a.AddressPubKeyHash()
-						if _, ok := lookups.pubKeyHashes[*pkh.Hash160()]; !ok {
-							continue
-						}
-					}
-
-				default:
-					// A new address type must have been added.  Encode as a
-					// payment address string and check the fallback map.
-					addrStr := addr.EncodeAddress()
-					_, ok := lookups.fallbacks[addrStr]
-					if !ok {
-						continue
-					}
-				}
-
-				outpoint := wire.OutPoint{
-					Hash:  *tx.Hash(),
-					Index: uint32(txOutIdx),
-				}
-				lookups.unspent[outpoint] = struct{}{}
-
-				if recvNotified {
->>>>>>> bd4e64d1
 					continue
 				}
 
 				op := wire.OutPoint{
-					Hash:  tx.TxSha(),
+					Hash:  tx.TxHash(),
 					Index: uint32(i),
 					Tree:  tree,
 				}
@@ -2173,30 +2038,6 @@
 			}
 		}
 	}
-<<<<<<< HEAD
-=======
-}
-
-// recoverFromReorg attempts to recover from a detected reorganize during a
-// rescan.  It fetches a new range of block shas from the database and
-// verifies that the new range of blocks is on the same fork as a previous
-// range of blocks.  If this condition does not hold true, the JSON-RPC error
-// for an unrecoverable reorganize is returned.
-func recoverFromReorg(chain *blockchain.BlockChain, minBlock, maxBlock int32,
-	lastBlock *chainhash.Hash) ([]chainhash.Hash, error) {
-
-	hashList, err := chain.HeightRange(minBlock, maxBlock)
-	if err != nil {
-		rpcsLog.Errorf("Error looking up block range: %v", err)
-		return nil, &btcjson.RPCError{
-			Code:    btcjson.ErrRPCDatabase,
-			Message: "Database error: " + err.Error(),
-		}
-	}
-	if lastBlock == nil || len(hashList) == 0 {
-		return hashList, nil
-	}
->>>>>>> bd4e64d1
 
 	msgBlock := block.MsgBlock()
 	filter.mu.Lock()
@@ -2208,20 +2049,7 @@
 	}
 	filter.mu.Unlock()
 
-<<<<<<< HEAD
 	return transactions
-=======
-// descendantBlock returns the appropriate JSON-RPC error if a current block
-// fetched during a reorganize is not a direct child of the parent block hash.
-func descendantBlock(prevHash *chainhash.Hash, curBlock *btcutil.Block) error {
-	curHash := &curBlock.MsgBlock().Header.PrevBlock
-	if !prevHash.IsEqual(curHash) {
-		rpcsLog.Errorf("Stopping rescan for reorged block %v "+
-			"(replaced by block %v)", prevHash, curHash)
-		return &ErrRescanReorg
-	}
-	return nil
->>>>>>> bd4e64d1
 }
 
 // handleRescan implements the rescan command extension for websocket
@@ -2229,39 +2057,7 @@
 func handleRescan(wsc *wsClient, icmd interface{}) (interface{}, error) {
 	cmd, ok := icmd.(*dcrjson.RescanCmd)
 	if !ok {
-<<<<<<< HEAD
 		return nil, dcrjson.ErrRPCInternal
-=======
-		return nil, btcjson.ErrRPCInternal
-	}
-
-	outpoints := make([]*wire.OutPoint, 0, len(cmd.OutPoints))
-	for i := range cmd.OutPoints {
-		cmdOutpoint := &cmd.OutPoints[i]
-		blockHash, err := chainhash.NewHashFromStr(cmdOutpoint.Hash)
-		if err != nil {
-			return nil, rpcDecodeHexError(cmdOutpoint.Hash)
-		}
-		outpoint := wire.NewOutPoint(blockHash, cmdOutpoint.Index)
-		outpoints = append(outpoints, outpoint)
-	}
-
-	numAddrs := len(cmd.Addresses)
-	if numAddrs == 1 {
-		rpcsLog.Info("Beginning rescan for 1 address")
-	} else {
-		rpcsLog.Infof("Beginning rescan for %d addresses", numAddrs)
-	}
-
-	// Build lookup maps.
-	lookups := rescanKeys{
-		fallbacks:           map[string]struct{}{},
-		pubKeyHashes:        map[[ripemd160.Size]byte]struct{}{},
-		scriptHashes:        map[[ripemd160.Size]byte]struct{}{},
-		compressedPubKeys:   map[[33]byte]struct{}{},
-		uncompressedPubKeys: map[[65]byte]struct{}{},
-		unspent:             map[wire.OutPoint]struct{}{},
->>>>>>> bd4e64d1
 	}
 
 	// Load client's transaction filter.  Must exist in order to continue.
@@ -2275,22 +2071,11 @@
 		}
 	}
 
-<<<<<<< HEAD
 	blockHashes, err := dcrjson.DecodeConcatenatedHashes(cmd.BlockHashes)
-=======
-	chain := wsc.server.chain
-
-	minBlockHash, err := chainhash.NewHashFromStr(cmd.BeginBlock)
-	if err != nil {
-		return nil, rpcDecodeHexError(cmd.BeginBlock)
-	}
-	minBlock, err := chain.BlockHeightByHash(minBlockHash)
->>>>>>> bd4e64d1
 	if err != nil {
 		return nil, err
 	}
 
-<<<<<<< HEAD
 	discoveredData := make([]dcrjson.RescannedBlock, 0, len(blockHashes))
 
 	// Iterate over each block in the request and rescan.  When a block
@@ -2299,47 +2084,6 @@
 	var lastBlockHash *chainhash.Hash
 	for i := range blockHashes {
 		block, err := bc.BlockByHash(&blockHashes[i])
-=======
-	maxBlock := int32(math.MaxInt32)
-	if cmd.EndBlock != nil {
-		maxBlockHash, err := chainhash.NewHashFromStr(*cmd.EndBlock)
-		if err != nil {
-			return nil, rpcDecodeHexError(*cmd.EndBlock)
-		}
-		maxBlock, err = chain.BlockHeightByHash(maxBlockHash)
-		if err != nil {
-			return nil, &btcjson.RPCError{
-				Code:    btcjson.ErrRPCBlockNotFound,
-				Message: "Error getting block: " + err.Error(),
-			}
-		}
-	}
-
-	// lastBlock and lastBlockHash track the previously-rescanned block.
-	// They equal nil when no previous blocks have been rescanned.
-	var lastBlock *btcutil.Block
-	var lastBlockHash *chainhash.Hash
-
-	// A ticker is created to wait at least 10 seconds before notifying the
-	// websocket client of the current progress completed by the rescan.
-	ticker := time.NewTicker(10 * time.Second)
-	defer ticker.Stop()
-
-	// Instead of fetching all block shas at once, fetch in smaller chunks
-	// to ensure large rescans consume a limited amount of memory.
-fetchRange:
-	for minBlock < maxBlock {
-		// Limit the max number of hashes to fetch at once to the
-		// maximum number of items allowed in a single inventory.
-		// This value could be higher since it's not creating inventory
-		// messages, but this mirrors the limiting logic used in the
-		// peer-to-peer protocol.
-		maxLoopBlock := maxBlock
-		if maxLoopBlock-minBlock > wire.MaxInvPerMsg {
-			maxLoopBlock = minBlock + wire.MaxInvPerMsg
-		}
-		hashList, err := chain.HeightRange(minBlock, maxLoopBlock)
->>>>>>> bd4e64d1
 		if err != nil {
 			return nil, &dcrjson.RPCError{
 				Code:    dcrjson.ErrRPCBlockNotFound,
@@ -2353,7 +2097,6 @@
 					&blockHashes[i], lastBlockHash),
 			}
 		}
-<<<<<<< HEAD
 		lastBlockHash = &blockHashes[i]
 
 		transactions := rescanBlock(filter, block)
@@ -2362,104 +2105,6 @@
 				Hash:         blockHashes[i].String(),
 				Transactions: transactions,
 			})
-=======
-
-	loopHashList:
-		for i := range hashList {
-			blk, err := chain.BlockByHash(&hashList[i])
-			if err != nil {
-				// Only handle reorgs if a block could not be
-				// found for the hash.
-				if dbErr, ok := err.(database.Error); !ok ||
-					dbErr.ErrorCode != database.ErrBlockNotFound {
-
-					rpcsLog.Errorf("Error looking up "+
-						"block: %v", err)
-					return nil, &btcjson.RPCError{
-						Code: btcjson.ErrRPCDatabase,
-						Message: "Database error: " +
-							err.Error(),
-					}
-				}
-
-				// If an absolute max block was specified, don't
-				// attempt to handle the reorg.
-				if maxBlock != math.MaxInt32 {
-					rpcsLog.Errorf("Stopping rescan for "+
-						"reorged block %v",
-						cmd.EndBlock)
-					return nil, &ErrRescanReorg
-				}
-
-				// If the lookup for the previously valid block
-				// hash failed, there may have been a reorg.
-				// Fetch a new range of block hashes and verify
-				// that the previously processed block (if there
-				// was any) still exists in the database.  If it
-				// doesn't, we error.
-				//
-				// A goto is used to branch executation back to
-				// before the range was evaluated, as it must be
-				// reevaluated for the new hashList.
-				minBlock += int32(i)
-				hashList, err = recoverFromReorg(chain,
-					minBlock, maxBlock, lastBlockHash)
-				if err != nil {
-					return nil, err
-				}
-				if len(hashList) == 0 {
-					break fetchRange
-				}
-				goto loopHashList
-			}
-			if i == 0 && lastBlockHash != nil {
-				// Ensure the new hashList is on the same fork
-				// as the last block from the old hashList.
-				jsonErr := descendantBlock(lastBlockHash, blk)
-				if jsonErr != nil {
-					return nil, jsonErr
-				}
-			}
-
-			// A select statement is used to stop rescans if the
-			// client requesting the rescan has disconnected.
-			select {
-			case <-wsc.quit:
-				rpcsLog.Debugf("Stopped rescan at height %v "+
-					"for disconnected client", blk.Height())
-				return nil, nil
-			default:
-				rescanBlock(wsc, &lookups, blk)
-				lastBlock = blk
-				lastBlockHash = blk.Hash()
-			}
-
-			// Periodically notify the client of the progress
-			// completed.  Continue with next block if no progress
-			// notification is needed yet.
-			select {
-			case <-ticker.C: // fallthrough
-			default:
-				continue
-			}
-
-			n := btcjson.NewRescanProgressNtfn(hashList[i].String(),
-				int32(blk.Height()),
-				blk.MsgBlock().Header.Timestamp.Unix())
-			mn, err := btcjson.MarshalCmd(nil, n)
-			if err != nil {
-				rpcsLog.Errorf("Failed to marshal rescan "+
-					"progress notification: %v", err)
-				continue
-			}
-
-			if err = wsc.QueueNotification(mn); err == ErrClientQuit {
-				// Finished if the client disconnected.
-				rpcsLog.Debugf("Stopped rescan at height %v "+
-					"for disconnected client", blk.Height())
-				return nil, nil
-			}
->>>>>>> bd4e64d1
 		}
 	}
 
